--- conflicted
+++ resolved
@@ -4,11 +4,6 @@
   GOPROXY: https://goproxy.io,direct
   APP_VERSION:
     sh: echo -n "$(git rev-parse --short HEAD)-dev"
-<<<<<<< HEAD
-  GO111MODULE: on
-  GOPROXY: https://goproxy.io,direct
-=======
->>>>>>> 940ce7ab
   UID:
     sh: '{{if ne OS "windows"}}id -u{{end}}'
   GID:
@@ -42,15 +37,6 @@
       BUILD_DIR: "_build/{{.PLATFORM}}_{{.BUILD_ARCH}}"
       EXTRA_LDFLAGS: "{{.EXTRA_LDFLAGS}}"
     env:
-<<<<<<< HEAD
-      GOARCH: "{{default .ARCH .BUILD_ARCH}}"
-      GOOS: '{{default "windows" .BUILD_OS}}'
-      CGO_ENABLED: '{{default .CGO_ENABLED 0}}'
-      CGO_LDFLAGS: ''
-    cmds:
-      - go build -ldflags "-X 'github.com/ZaparooProject/zaparoo-core/pkg/config.AppVersion={{.APP_VERSION}}' -extldflags='-Wl,-no_warn_duplicate_libraries'" {{.BUILD_ARGS}} -o {{.BUILD_DIR}}/{{.APP_BIN}} ./cmd/{{.PLATFORM}}
-      - python3 scripts/tasks/makezip.py {{.PLATFORM}} {{.BUILD_DIR}} {{.APP_BIN}} "zaparoo-{{.BUILD_NAME}}.zip"
-=======
       GO111MODULE: on
       CGO_ENABLED: 1
       GOARCH: "{{.BUILD_ARCH}}"
@@ -70,7 +56,6 @@
         -tags "netgo,sqlite_omit_load_extension"
         -o "{{.BUILD_DIR}}/{{.APP_BIN}}"
         "./cmd/${PLATFORM}"
->>>>>>> 940ce7ab
 
   clean: '{{if eq OS "windows"}}powershell rm -Recurse -Force{{else}}rm -rf{{end}} _build'
 
