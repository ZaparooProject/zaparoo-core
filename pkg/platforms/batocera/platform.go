--- conflicted
+++ resolved
@@ -49,15 +49,6 @@
 )
 
 type Platform struct {
-<<<<<<< HEAD
-	activeMedia      func() *models.ActiveMedia
-	setActiveMedia   func(*models.ActiveMedia)
-	trackedProcess   *os.Process
-	kbd              linuxinput.Keyboard
-	gpd              linuxinput.Gamepad
-	processMu        sync.RWMutex
-	launchInProgress atomic.Bool
-=======
 	clock             clockwork.Clock
 	cfg               *config.Instance
 	activeMedia       func() *models.ActiveMedia
@@ -71,7 +62,6 @@
 	trackerMu         sync.RWMutex
 	kodiActive        bool
 	maxStartupRetries int // For testing: reduces retry count to speed up ES API unavailability tests
->>>>>>> 2e1f35fe
 }
 
 func (*Platform) ID() string {
@@ -340,18 +330,6 @@
 	return errors.New("launching systems is not supported")
 }
 
-<<<<<<< HEAD
-func (p *Platform) LaunchMedia(cfg *config.Instance, path string, launcher *platforms.Launcher) error {
-	// Prevent concurrent launches - discard if launch is already in progress
-	if !p.launchInProgress.CompareAndSwap(false, true) {
-		log.Debug().Msg("launch already in progress, ignoring tap")
-		return fmt.Errorf("launch already in progress")
-	}
-
-	// Clear flag when function exits
-	defer p.launchInProgress.Store(false)
-
-=======
 // shouldKeepRunningInstance checks if we should preserve the currently running application
 // when launching new media. Returns true if both current and new launchers use the same
 // running instance identifier (e.g., both use "kodi"), meaning they communicate with the
@@ -500,7 +478,6 @@
 func (p *Platform) LaunchMedia(
 	cfg *config.Instance, path string, launcher *platforms.Launcher, db *database.Database,
 ) error {
->>>>>>> 2e1f35fe
 	log.Info().Msgf("launch media: %s", path)
 
 	if launcher == nil {
@@ -710,20 +687,6 @@
 
 						// Update names from gamelist.xml metadata
 						for _, game := range gameList.Games {
-<<<<<<< HEAD
-							// Handle both absolute and relative paths from gamelist.xml
-							gamePath := game.Path
-							if !filepath.IsAbs(gamePath) {
-								// Clean up relative path markers like "./"
-								gamePath = filepath.Clean(gamePath)
-								// Join with root directory
-								gamePath = filepath.Join(rootDir, batSysName, gamePath)
-							}
-							results = append(results, platforms.ScanResult{
-								Name: game.Name,
-								Path: gamePath,
-							})
-=======
 							// Clean the game path (remove leading ./)
 							gamePath := filepath.Clean(game.Path)
 							fullPath := filepath.Join(systemDir, gamePath)
@@ -732,7 +695,6 @@
 							if result, exists := resultMap[fullPath]; exists {
 								result.Name = game.Name
 							}
->>>>>>> 2e1f35fe
 						}
 					}
 				}
