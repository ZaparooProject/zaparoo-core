--- conflicted
+++ resolved
@@ -7,11 +7,7 @@
 package batocera
 
 import (
-<<<<<<< HEAD
-	"path/filepath"
-=======
 	"os"
->>>>>>> 2e1f35fe
 	"testing"
 	"time"
 
@@ -357,117 +353,6 @@
 	}
 }
 
-<<<<<<< HEAD
-// TestLaunchMediaConcurrentProtection tests that concurrent launches are rejected
-func TestLaunchMediaConcurrentProtection(t *testing.T) {
-	t.Parallel()
-
-	platform := &Platform{}
-
-	// Verify flag starts as false
-	assert.False(t, platform.launchInProgress.Load(), "launch flag should start as false")
-
-	// First launch should succeed in acquiring the lock
-	acquired := platform.launchInProgress.CompareAndSwap(false, true)
-	assert.True(t, acquired, "first launch should acquire the lock")
-	assert.True(t, platform.launchInProgress.Load(), "flag should be true after acquisition")
-
-	// Second concurrent launch should fail to acquire
-	acquired = platform.launchInProgress.CompareAndSwap(false, true)
-	assert.False(t, acquired, "concurrent launch should fail to acquire lock")
-	assert.True(t, platform.launchInProgress.Load(), "flag should still be true")
-
-	// Clear the flag
-	platform.launchInProgress.Store(false)
-	assert.False(t, platform.launchInProgress.Load(), "flag should be cleared")
-
-	// Third launch should succeed after clearing
-	acquired = platform.launchInProgress.CompareAndSwap(false, true)
-	assert.True(t, acquired, "launch should succeed after flag is cleared")
-}
-
-// TestLaunchMediaFlagClearance tests that defer clears the flag
-func TestLaunchMediaFlagClearance(t *testing.T) {
-	t.Parallel()
-
-	platform := &Platform{}
-
-	// Verify flag starts as false
-	assert.False(t, platform.launchInProgress.Load(), "flag should start as false")
-
-	// Set the flag
-	platform.launchInProgress.Store(true)
-	assert.True(t, platform.launchInProgress.Load(), "flag should be set")
-
-	// Simulate defer clearing the flag (what happens at end of LaunchMedia)
-	platform.launchInProgress.Store(false)
-	assert.False(t, platform.launchInProgress.Load(), "flag should be cleared by defer")
-
-	// Verify next launch can proceed
-	acquired := platform.launchInProgress.CompareAndSwap(false, true)
-	assert.True(t, acquired, "launch should succeed after flag is cleared")
-}
-
-// TestGameListPathHandling tests that paths from gamelist.xml are handled correctly
-func TestGameListPathHandling(t *testing.T) {
-	t.Parallel()
-
-	tests := []struct {
-		name          string
-		gamePathInXML string
-		rootDir       string
-		systemName    string
-		expectedPath  string
-		description   string
-	}{
-		{
-			name:          "relative path with dot slash",
-			gamePathInXML: "./Day_of_the_Tentacle/tentacle.scummvm",
-			rootDir:       "/userdata/roms",
-			systemName:    "scummvm",
-			expectedPath:  "/userdata/roms/scummvm/Day_of_the_Tentacle/tentacle.scummvm",
-			description:   "Batocera gamelist.xml often uses ./relative paths",
-		},
-		{
-			name:          "relative path without dot slash",
-			gamePathInXML: "Day_of_the_Tentacle/tentacle.scummvm",
-			rootDir:       "/userdata/roms",
-			systemName:    "scummvm",
-			expectedPath:  "/userdata/roms/scummvm/Day_of_the_Tentacle/tentacle.scummvm",
-			description:   "Some gamelists use simple relative paths",
-		},
-		{
-			name:          "simple filename only",
-			gamePathInXML: "game.scummvm",
-			rootDir:       "/userdata/roms",
-			systemName:    "scummvm",
-			expectedPath:  "/userdata/roms/scummvm/game.scummvm",
-			description:   "File directly in scummvm folder",
-		},
-		{
-			name:          "absolute path should not be modified",
-			gamePathInXML: "/userdata/roms/scummvm/monkey_island/monkey.scummvm",
-			rootDir:       "/userdata/roms",
-			systemName:    "scummvm",
-			expectedPath:  "/userdata/roms/scummvm/monkey_island/monkey.scummvm",
-			description:   "Absolute paths should pass through unchanged",
-		},
-		{
-			name:          "nested relative path",
-			gamePathInXML: "./games/adventure/game.scummvm",
-			rootDir:       "/userdata/roms",
-			systemName:    "scummvm",
-			expectedPath:  "/userdata/roms/scummvm/games/adventure/game.scummvm",
-			description:   "Nested folders with relative path",
-		},
-		{
-			name:          "path with multiple dot slashes",
-			gamePathInXML: "./././game.scummvm",
-			rootDir:       "/userdata/roms",
-			systemName:    "scummvm",
-			expectedPath:  "/userdata/roms/scummvm/game.scummvm",
-			description:   "Multiple ./ should be cleaned by filepath.Clean",
-=======
 // TestStartPost_NoRunningGame tests that StartPost handles no running game gracefully
 func TestStartPost_NoRunningGame(t *testing.T) {
 	// Note: Not using t.Parallel() because MockESAPIServer binds to hardcoded port 1234
@@ -812,26 +697,12 @@
 			name:       "Partial match 'Kodi' is not a Kodi launcher",
 			launcherID: "Kodi",
 			expected:   false,
->>>>>>> 2e1f35fe
 		},
 	}
 
 	for _, tt := range tests {
 		t.Run(tt.name, func(t *testing.T) {
 			t.Parallel()
-<<<<<<< HEAD
-
-			// Simulate the path handling logic from the Scanner function
-			gamePath := tt.gamePathInXML
-			if !filepath.IsAbs(gamePath) {
-				gamePath = filepath.Clean(gamePath)
-				gamePath = filepath.Join(tt.rootDir, tt.systemName, gamePath)
-			}
-
-			assert.Equal(t, tt.expectedPath, gamePath, tt.description)
-		})
-	}
-=======
 			result := isKodiLauncher(tt.launcherID)
 			assert.Equal(t, tt.expected, result)
 		})
@@ -1113,5 +984,4 @@
 
 	// Media should be cleared (because kill succeeded gracefully)
 	assert.Equal(t, 1, mediaClearedCount, "Should clear active media after graceful kill")
->>>>>>> 2e1f35fe
 }