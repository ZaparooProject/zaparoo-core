/*
Zaparoo Core
Copyright (C) 2024, 2025 Callan Barrett

This file is part of Zaparoo Core.

Zaparoo Core is free software: you can redistribute it and/or modify
it under the terms of the GNU General Public License as published by
the Free Software Foundation, either version 3 of the License, or
(at your option) any later version.

Zaparoo Core is distributed in the hope that it will be useful,
but WITHOUT ANY WARRANTY; without even the implied warranty of
MERCHANTABILITY or FITNESS FOR A PARTICULAR PURPOSE.  See the
GNU General Public License for more details.

You should have received a copy of the GNU General Public License
along with Zaparoo Core.  If not, see <http://www.gnu.org/licenses/>.
*/

package libreelec

import (
<<<<<<< HEAD
	"errors"
=======
	"fmt"
	widgetModels "github.com/ZaparooProject/zaparoo-core/pkg/configui/widgets/models"
>>>>>>> 962556af
	"os"
	"os/exec"
	"path/filepath"
	"time"

	widgetModels "github.com/ZaparooProject/zaparoo-core/pkg/configui/widgets/models"

	"github.com/ZaparooProject/zaparoo-core/pkg/readers/libnfc"
	"github.com/ZaparooProject/zaparoo-core/pkg/readers/optical_drive"
	"github.com/ZaparooProject/zaparoo-core/pkg/service/tokens"
	"github.com/ZaparooProject/zaparoo-core/pkg/utils"
	"github.com/adrg/xdg"
	"github.com/rs/zerolog/log"

	"github.com/ZaparooProject/zaparoo-core/pkg/api/models"

	"github.com/ZaparooProject/zaparoo-core/pkg/config"
	"github.com/ZaparooProject/zaparoo-core/pkg/platforms"
	"github.com/ZaparooProject/zaparoo-core/pkg/readers"
	"github.com/ZaparooProject/zaparoo-core/pkg/readers/file"
	"github.com/ZaparooProject/zaparoo-core/pkg/readers/simple_serial"

	"github.com/ZaparooProject/zaparoo-core/pkg/database/systemdefs"
)

const (
	SchemeKodiMovie = "kodi.movie"
	SchemeKodiTV    = "kodi.tv"
)

type Platform struct {
	activeMedia    func() *models.ActiveMedia
	setActiveMedia func(*models.ActiveMedia)
}

func (p *Platform) ID() string {
	return platforms.PlatformIDLibreELEC
}

func (p *Platform) SupportedReaders(cfg *config.Instance) []readers.Reader {
	return []readers.Reader{
		file.NewReader(cfg),
		simple_serial.NewReader(cfg),
		libnfc.NewReader(cfg),
		optical_drive.NewReader(cfg),
	}
}

func (p *Platform) StartPre(_ *config.Instance) error {
	return nil
}

func (p *Platform) StartPost(
	_ *config.Instance,
	activeMedia func() *models.ActiveMedia,
	setActiveMedia func(*models.ActiveMedia),
) error {
	p.activeMedia = activeMedia
	p.setActiveMedia = setActiveMedia
	return nil
}

func (p *Platform) Stop() error {
	return nil
}

func (p *Platform) ScanHook(_ tokens.Token) error {
	return nil
}

func (p *Platform) RootDirs(_ *config.Instance) []string {
	return []string{
		"/storage",
	}
}

func (p *Platform) Settings() platforms.Settings {
	return platforms.Settings{
		DataDir:    filepath.Join(xdg.DataHome, config.AppName),
		ConfigDir:  filepath.Join(xdg.ConfigHome, config.AppName),
		TempDir:    filepath.Join(os.TempDir(), config.AppName),
		ZipsAsDirs: false,
	}
}

func (p *Platform) NormalizePath(_ *config.Instance, path string) string {
	return path
}

func (p *Platform) StopActiveLauncher() error {
	p.setActiveMedia(nil)
	return nil
}

func (p *Platform) PlayAudio(path string) error {
	if !filepath.IsAbs(path) {
		path = filepath.Join(p.Settings().DataDir, path)
	}

	return nil
}

func (p *Platform) LaunchSystem(_ *config.Instance, _ string) error {
	return fmt.Errorf("launching systems is not supported")
}

func (p *Platform) LaunchMedia(cfg *config.Instance, path string) error {
	log.Info().Msgf("launch media: %s", path)
	launcher, err := utils.FindLauncher(cfg, p, path)
	if err != nil {
		return fmt.Errorf("launch media: error finding launcher: %w", err)
	}

	log.Info().Msgf("launch media: using launcher %s for: %s", launcher.ID, path)
	err = utils.DoLaunch(cfg, p, p.setActiveMedia, launcher, path)
	if err != nil {
		return fmt.Errorf("launch media: error launching: %w", err)
	}

	return nil
}

func (p *Platform) KeyboardPress(name string) error {
	return nil
}

func (p *Platform) GamepadPress(name string) error {
	return nil
}

func (p *Platform) ForwardCmd(_ platforms.CmdEnv) (platforms.CmdResult, error) {
	return platforms.CmdResult{}, nil
}

func (p *Platform) LookupMapping(_ tokens.Token) (string, bool) {
	return "", false
}

func (p *Platform) Launchers() []platforms.Launcher {
	return []platforms.Launcher{
		{
<<<<<<< HEAD
			Id:         "KodiLocal",
			SystemId:   systemdefs.SystemVideo,
			Folders:    []string{"videos"},
			Extensions: []string{".avi", ".mp4", ".mkv"},
			Launch:     kodiLaunchRequest,
		},
		{
			Id:       "KodiMovie",
			SystemId: systemdefs.SystemMovie,
			Schemes:  []string{SchemeKodiMovie},
			Launch:   kodiLaunchMovieRequest,
			Scanner:  kodiScanMovies,
		},
		{
			Id:            "Generic",
=======
			ID:            "Generic",
>>>>>>> 962556af
			Extensions:    []string{".sh"},
			AllowListOnly: true,
			Launch: func(cfg *config.Instance, path string) error {
				return exec.Command(path).Start()
			},
		},
	}
}

func (p *Platform) ShowNotice(
	_ *config.Instance,
	_ widgetModels.NoticeArgs,
) (func() error, time.Duration, error) {
	return nil, 0, nil
}

func (p *Platform) ShowLoader(
	_ *config.Instance,
	_ widgetModels.NoticeArgs,
) (func() error, error) {
	return nil, nil
}

func (p *Platform) ShowPicker(
	_ *config.Instance,
	_ widgetModels.PickerArgs,
) error {
	return nil
}<|MERGE_RESOLUTION|>--- conflicted
+++ resolved
@@ -21,12 +21,7 @@
 package libreelec
 
 import (
-<<<<<<< HEAD
-	"errors"
-=======
 	"fmt"
-	widgetModels "github.com/ZaparooProject/zaparoo-core/pkg/configui/widgets/models"
->>>>>>> 962556af
 	"os"
 	"os/exec"
 	"path/filepath"
@@ -168,25 +163,21 @@
 func (p *Platform) Launchers() []platforms.Launcher {
 	return []platforms.Launcher{
 		{
-<<<<<<< HEAD
-			Id:         "KodiLocal",
-			SystemId:   systemdefs.SystemVideo,
+			ID:         "KodiLocal",
+			SystemID:   systemdefs.SystemVideo,
 			Folders:    []string{"videos"},
 			Extensions: []string{".avi", ".mp4", ".mkv"},
 			Launch:     kodiLaunchRequest,
 		},
 		{
-			Id:       "KodiMovie",
-			SystemId: systemdefs.SystemMovie,
+			ID:       "KodiMovie",
+			SystemID: systemdefs.SystemMovie,
 			Schemes:  []string{SchemeKodiMovie},
 			Launch:   kodiLaunchMovieRequest,
 			Scanner:  kodiScanMovies,
 		},
 		{
-			Id:            "Generic",
-=======
 			ID:            "Generic",
->>>>>>> 962556af
 			Extensions:    []string{".sh"},
 			AllowListOnly: true,
 			Launch: func(cfg *config.Instance, path string) error {
