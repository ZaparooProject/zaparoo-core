--- conflicted
+++ resolved
@@ -39,16 +39,7 @@
 	return strings.TrimSpace(string(output)) != ""
 }
 
-<<<<<<< HEAD
 func openConsole(pl platforms.Platform, vt string) error {
-	// we use the F9 key as a means to disable main's usage of the framebuffer and allow scripts to run
-	// unfortunately when the menu "sleeps", any key press will be eaten by main and not trigger the console switch
-	// there's also no simple way to tell if mister has switched to the console
-	// so what we do is switch to tty3, which is unused by mister, then attempt to switch to console,
-	// which sets tty to 1 on success, then check in a loop if it actually did change to 1 and keep pressing F9
-	// until it's switched
-=======
-func openConsole(kbd input.Keyboard, vt string) error {
 	// we use the F9 key as a means to disable main's usage of the framebuffer and
 	// allow scripts to run unfortunately when the menu "sleeps". any key press will
 	// be eaten by main and not trigger the console switch. there's also no simple way
@@ -56,7 +47,6 @@
 	// which is unused by mister. then attempt to switch to console, which sets tty
 	// to 1 on success. then check in a loop if it actually did change to 1 and keep
 	// pressing F9 until it's switched
->>>>>>> 290b0f35
 
 	err := exec.Command("chvt", vt).Run()
 	if err != nil {
@@ -98,27 +88,8 @@
 	if active {
 		return errors.New("a script is already running")
 	}
-
-	if pl.activeMedia().SystemID != "" && !hidden {
-		// menu must be open to switch tty and launch script
-		log.Debug().Msg("killing launcher...")
-		err := pl.StopActiveLauncher()
-		if err != nil {
-			return err
-		}
-		// wait for menu core
-		time.Sleep(1 * time.Second)
-	}
-
-<<<<<<< HEAD
-	if !hidden {
-		err := openConsole(pl, "3")
-		if err != nil {
-			hidden = true
-			log.Warn().Msg("error opening console, running script headless")
-		}
-=======
-	if hidden {
+  
+  if hidden {
 		// run the script directly
 		cmd := exec.Command(bin, args)
 		cmd.Env = os.Environ()
@@ -128,7 +99,17 @@
 		cmd.Env = append(cmd.Env, "ZAPAROO_RUN_SCRIPT=1")
 		cmd.Dir = filepath.Dir(bin)
 		return cmd.Run()
->>>>>>> 290b0f35
+	}
+
+	if pl.activeMedia().SystemID != "" {
+		// menu must be open to switch tty and launch script
+		log.Debug().Msg("killing launcher...")
+		err := pl.StopActiveLauncher()
+		if err != nil {
+			return err
+		}
+		// wait for menu core
+		time.Sleep(1 * time.Second)
 	}
 
 	// run it on-screen like a regular script
@@ -188,30 +169,16 @@
 
 	exit := func() {
 		if pl.GetActiveLauncher() == "" {
-			pl.kbd.ExitConsole()
+			// exit console
+		  err = pl.KeyboardPress("{f12}")
+		  if err != nil {
+			  return err
+		  }
 		} else {
 			return
 		}
 	}
 
-<<<<<<< HEAD
-		// exit console
-		err = pl.KeyboardPress("{f12}")
-		if err != nil {
-			return err
-		}
-
-		return nil
-	} else {
-		cmd := exec.Command(bin, args)
-		cmd.Env = os.Environ()
-		cmd.Env = append(cmd.Env, "LC_ALL=en_US.UTF-8")
-		cmd.Env = append(cmd.Env, "HOME=/root")
-		cmd.Env = append(cmd.Env, "LESSKEY=/media/fat/linux/lesskey")
-		cmd.Env = append(cmd.Env, "ZAPAROO_RUN_SCRIPT=1")
-		cmd.Dir = filepath.Dir(bin)
-		return cmd.Run()
-=======
 	err = cmd.Run()
 	if err != nil {
 		var exitError *exec.ExitError
@@ -219,7 +186,6 @@
 			exit()
 		}
 		return err
->>>>>>> 290b0f35
 	}
 
 	exit()
