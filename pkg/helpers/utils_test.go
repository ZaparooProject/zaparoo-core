// Zaparoo Core
// Copyright (c) 2025 The Zaparoo Project Contributors.
// SPDX-License-Identifier: GPL-3.0-or-later
//
// This file is part of Zaparoo Core.
//
// Zaparoo Core is free software: you can redistribute it and/or modify
// it under the terms of the GNU General Public License as published by
// the Free Software Foundation, either version 3 of the License, or
// (at your option) any later version.
//
// Zaparoo Core is distributed in the hope that it will be useful,
// but WITHOUT ANY WARRANTY; without even the implied warranty of
// MERCHANTABILITY or FITNESS FOR A PARTICULAR PURPOSE.  See the
// GNU General Public License for more details.
//
// You should have received a copy of the GNU General Public License
// along with Zaparoo Core.  If not, see <http://www.gnu.org/licenses/>.

package helpers

import (
	"os"
	"runtime"
	"sort"
	"strings"
	"testing"
	"time"

	"github.com/ZaparooProject/zaparoo-core/v2/pkg/helpers/virtualpath"
	"github.com/ZaparooProject/zaparoo-core/v2/pkg/service/tokens"
	"github.com/stretchr/testify/assert"
	"github.com/stretchr/testify/require"
)

func TestTokensEqual(t *testing.T) {
	t.Parallel()

	baseTime := time.Date(2025, 1, 15, 12, 0, 0, 0, time.UTC)

	tests := []struct {
		a        *tokens.Token
		b        *tokens.Token
		name     string
		expected bool
	}{
		{
			name:     "both_nil",
			a:        nil,
			b:        nil,
			expected: true,
		},
		{
			name:     "first_nil",
			a:        nil,
			b:        &tokens.Token{UID: "123", Text: "test"},
			expected: false,
		},
		{
			name:     "second_nil",
			a:        &tokens.Token{UID: "123", Text: "test"},
			b:        nil,
			expected: false,
		},
		{
			name: "identical_tokens",
			a: &tokens.Token{
				UID:  "123456",
				Text: "Mario Bros",
			},
			b: &tokens.Token{
				UID:  "123456",
				Text: "Mario Bros",
			},
			expected: true,
		},
		{
			name: "different_uids",
			a: &tokens.Token{
				UID:  "123456",
				Text: "Mario Bros",
			},
			b: &tokens.Token{
				UID:  "789012",
				Text: "Mario Bros",
			},
			expected: false,
		},
		{
			name: "different_text",
			a: &tokens.Token{
				UID:  "123456",
				Text: "Mario Bros",
			},
			b: &tokens.Token{
				UID:  "123456",
				Text: "Zelda",
			},
			expected: false,
		},
		{
			name: "different_uid_and_text",
			a: &tokens.Token{
				UID:  "123456",
				Text: "Mario Bros",
			},
			b: &tokens.Token{
				UID:  "789012",
				Text: "Zelda",
			},
			expected: false,
		},
		{
			name: "empty_uid_and_text",
			a: &tokens.Token{
				UID:  "",
				Text: "",
			},
			b: &tokens.Token{
				UID:  "",
				Text: "",
			},
			expected: true,
		},
		{
			name: "ignores_other_fields",
			a: &tokens.Token{
				ScanTime: baseTime,
				Type:     "nfc",
				UID:      "123456",
				Text:     "Mario Bros",
				Data:     "extra_data_a",
				Source:   "reader_a",
				FromAPI:  true,
				Unsafe:   false,
			},
			b: &tokens.Token{
				ScanTime: baseTime.Add(time.Hour), // Different time
				Type:     "optical",               // Different type
				UID:      "123456",                // Same UID
				Text:     "Mario Bros",            // Same Text
				Data:     "extra_data_b",          // Different data
				Source:   "reader_b",              // Different source
				FromAPI:  false,                   // Different FromAPI
				Unsafe:   true,                    // Different Unsafe
			},
			expected: true, // Only UID and Text matter
		},
		{
			name: "empty_vs_space_text",
			a: &tokens.Token{
				UID:  "123456",
				Text: "",
			},
			b: &tokens.Token{
				UID:  "123456",
				Text: " ",
			},
			expected: false,
		},
		{
			name: "whitespace_differences",
			a: &tokens.Token{
				UID:  "123456",
				Text: "Mario Bros",
			},
			b: &tokens.Token{
				UID:  "123456",
				Text: " Mario Bros ",
			},
			expected: false, // No trimming performed by TokensEqual
		},
	}

	for _, tt := range tests {
		t.Run(tt.name, func(t *testing.T) {
			t.Parallel()
			result := TokensEqual(tt.a, tt.b)
			assert.Equal(t, tt.expected, result, "TokensEqual result mismatch")
		})
	}
}

func TestFilenameFromPath(t *testing.T) {
	t.Parallel()

	tests := []struct {
		name     string
		input    string
		expected string
	}{
		{
			name:     "simple_filename",
			input:    "/games/mario.sfc",
			expected: "mario",
		},
		{
			name:     "no_extension",
			input:    "/games/mario",
			expected: "mario",
		},
		{
			name:     "multiple_dots",
			input:    "/games/mario.v1.2.rom",
			expected: "mario.v1.2",
		},
		{
			name:     "extension_with_space",
			input:    "/games/mario. sfc",
			expected: "mario. sfc", // HasSpace in extension means no extension removal
		},
		{
			name:     "filename_with_spaces",
			input:    "/games/Super Mario Bros.sfc",
			expected: "Super Mario Bros",
		},
		{
			name:     "current_directory",
			input:    "./mario.sfc",
			expected: "mario",
		},
		{
			name:     "nested_path",
			input:    "/home/user/roms/nes/mario.nes",
			expected: "mario",
		},
		{
			name:     "windows_style_path",
			input:    "C:/Games/mario.sfc",
			expected: "mario",
		},
		{
			name:     "empty_path",
			input:    "",
			expected: "",
		},
		{
			name:     "only_extension",
			input:    ".sfc",
			expected: "", // Base is ".sfc", extension is ".sfc", so result is empty
		},
		{
			name:     "double_extension",
			input:    "/games/backup.tar.gz",
			expected: "backup.tar", // Only removes .gz
		},
		{
			name:     "path_with_dots",
			input:    "/home/user.name/game.rom",
			expected: "game",
		},
	}

	for _, tt := range tests {
		t.Run(tt.name, func(t *testing.T) {
			t.Parallel()
			result := FilenameFromPath(tt.input)
			assert.Equal(t, tt.expected, result, "FilenameFromPath result mismatch")
		})
	}
}

func TestIsTruthy(t *testing.T) {
	t.Parallel()

	tests := []struct {
		name     string
		input    string
		expected bool
	}{
		{
			name:     "true_lowercase",
			input:    "true",
			expected: true,
		},
		{
			name:     "true_uppercase",
			input:    "TRUE",
			expected: true,
		},
		{
			name:     "true_mixed_case",
			input:    "TrUe",
			expected: true,
		},
		{
			name:     "yes_lowercase",
			input:    "yes",
			expected: true,
		},
		{
			name:     "yes_uppercase",
			input:    "YES",
			expected: true,
		},
		{
			name:     "yes_mixed_case",
			input:    "YeS",
			expected: true,
		},
		{
			name:     "false_string",
			input:    "false",
			expected: false,
		},
		{
			name:     "no_string",
			input:    "no",
			expected: false,
		},
		{
			name:     "empty_string",
			input:    "",
			expected: false,
		},
		{
			name:     "random_string",
			input:    "maybe",
			expected: false,
		},
		{
			name:     "numeric_one",
			input:    "1",
			expected: false,
		},
		{
			name:     "numeric_zero",
			input:    "0",
			expected: false,
		},
		{
			name:     "whitespace_around_true",
			input:    " true ",
			expected: false, // No trimming in function
		},
		{
			name:     "partial_match",
			input:    "truthy",
			expected: false,
		},
	}

	for _, tt := range tests {
		t.Run(tt.name, func(t *testing.T) {
			t.Parallel()
			result := IsTruthy(tt.input)
			assert.Equal(t, tt.expected, result, "IsTruthy result mismatch")
		})
	}
}

func TestIsFalsey(t *testing.T) {
	t.Parallel()

	tests := []struct {
		name     string
		input    string
		expected bool
	}{
		{
			name:     "false_lowercase",
			input:    "false",
			expected: true,
		},
		{
			name:     "false_uppercase",
			input:    "FALSE",
			expected: true,
		},
		{
			name:     "false_mixed_case",
			input:    "FaLsE",
			expected: true,
		},
		{
			name:     "no_lowercase",
			input:    "no",
			expected: true,
		},
		{
			name:     "no_uppercase",
			input:    "NO",
			expected: true,
		},
		{
			name:     "no_mixed_case",
			input:    "No",
			expected: true,
		},
		{
			name:     "true_string",
			input:    "true",
			expected: false,
		},
		{
			name:     "yes_string",
			input:    "yes",
			expected: false,
		},
		{
			name:     "empty_string",
			input:    "",
			expected: false,
		},
		{
			name:     "random_string",
			input:    "maybe",
			expected: false,
		},
		{
			name:     "numeric_zero",
			input:    "0",
			expected: false,
		},
		{
			name:     "numeric_one",
			input:    "1",
			expected: false,
		},
		{
			name:     "whitespace_around_false",
			input:    " false ",
			expected: false, // No trimming in function
		},
		{
			name:     "partial_match",
			input:    "falsey",
			expected: false,
		},
	}

	for _, tt := range tests {
		t.Run(tt.name, func(t *testing.T) {
			t.Parallel()
			result := IsFalsey(tt.input)
			assert.Equal(t, tt.expected, result, "IsFalsey result mismatch")
		})
	}
}

func TestMaybeJSON(t *testing.T) {
	t.Parallel()

	tests := []struct {
		name     string
		input    []byte
		expected bool
	}{
		{
			name:     "valid_json_object",
			input:    []byte(`{"key": "value"}`),
			expected: true,
		},
		{
			name:     "json_with_leading_spaces",
			input:    []byte(`   {"key": "value"}`),
			expected: true,
		},
		{
			name:     "json_with_leading_newline",
			input:    []byte("\n{\"key\": \"value\"}"),
			expected: true,
		},
		{
			name:     "json_with_leading_tab",
			input:    []byte("\t{\"key\": \"value\"}"),
			expected: true,
		},
		{
			name:     "json_with_leading_carriage_return",
			input:    []byte("\r{\"key\": \"value\"}"),
			expected: true,
		},
		{
			name:     "json_with_mixed_whitespace",
			input:    []byte(" \n\t\r {\"key\": \"value\"}"),
			expected: true,
		},
		{
			name:     "json_array_start",
			input:    []byte(`["item1", "item2"]`),
			expected: false, // Only checks for { start
		},
		{
			name:     "plain_text",
			input:    []byte("hello world"),
			expected: false,
		},
		{
			name:     "number_string",
			input:    []byte("123"),
			expected: false,
		},
		{
			name:     "empty_data",
			input:    []byte{},
			expected: false,
		},
		{
			name:     "nil_data",
			input:    nil,
			expected: false,
		},
		{
			name:     "only_whitespace",
			input:    []byte("   \n\t  "),
			expected: false,
		},
		{
			name:     "brace_in_middle",
			input:    []byte("text{json}"),
			expected: false,
		},
		{
			name:     "invalid_first_char",
			input:    []byte("x{\"key\": \"value\"}"),
			expected: false,
		},
		{
			name:     "single_brace",
			input:    []byte("{"),
			expected: true,
		},
	}

	for _, tt := range tests {
		t.Run(tt.name, func(t *testing.T) {
			t.Parallel()
			result := MaybeJSON(tt.input)
			assert.Equal(t, tt.expected, result, "MaybeJSON result mismatch")
		})
	}
}

func TestContains(t *testing.T) {
	t.Parallel()

	t.Run("string_slice", func(t *testing.T) {
		t.Parallel()
		tests := []struct {
			name     string
			item     string
			slice    []string
			expected bool
		}{
			{
				name:     "found_item",
				slice:    []string{"apple", "banana", "cherry"},
				item:     "banana",
				expected: true,
			},
			{
				name:     "not_found_item",
				slice:    []string{"apple", "banana", "cherry"},
				item:     "grape",
				expected: false,
			},
			{
				name:     "empty_slice",
				slice:    []string{},
				item:     "apple",
				expected: false,
			},
			{
				name:     "single_item_match",
				slice:    []string{"apple"},
				item:     "apple",
				expected: true,
			},
			{
				name:     "single_item_no_match",
				slice:    []string{"apple"},
				item:     "banana",
				expected: false,
			},
			{
				name:     "case_sensitive",
				slice:    []string{"Apple", "Banana"},
				item:     "apple",
				expected: false,
			},
			{
				name:     "empty_string_item",
				slice:    []string{"apple", "", "banana"},
				item:     "",
				expected: true,
			},
		}

		for _, tt := range tests {
			t.Run(tt.name, func(t *testing.T) {
				t.Parallel()
				result := Contains(tt.slice, tt.item)
				assert.Equal(t, tt.expected, result, "Contains result mismatch")
			})
		}
	})

	t.Run("int_slice", func(t *testing.T) {
		t.Parallel()
		tests := []struct {
			name     string
			slice    []int
			item     int
			expected bool
		}{
			{
				name:     "found_number",
				slice:    []int{1, 2, 3, 4, 5},
				item:     3,
				expected: true,
			},
			{
				name:     "not_found_number",
				slice:    []int{1, 2, 3, 4, 5},
				item:     6,
				expected: false,
			},
			{
				name:     "zero_value",
				slice:    []int{0, 1, 2},
				item:     0,
				expected: true,
			},
			{
				name:     "negative_numbers",
				slice:    []int{-3, -2, -1, 0, 1},
				item:     -2,
				expected: true,
			},
		}

		for _, tt := range tests {
			t.Run(tt.name, func(t *testing.T) {
				t.Parallel()
				result := Contains(tt.slice, tt.item)
				assert.Equal(t, tt.expected, result, "Contains result mismatch")
			})
		}
	})
}

func TestMapKeys(t *testing.T) {
	t.Parallel()

	tests := []struct {
		name     string
		input    map[string]int
		expected []string
	}{
		{
			name:     "normal_map",
			input:    map[string]int{"apple": 1, "banana": 2, "cherry": 3},
			expected: []string{"apple", "banana", "cherry"},
		},
		{
			name:     "empty_map",
			input:    map[string]int{},
			expected: []string{},
		},
		{
			name:     "single_key",
			input:    map[string]int{"single": 42},
			expected: []string{"single"},
		},
		{
			name:     "numeric_keys",
			input:    map[string]int{"1": 1, "2": 2, "10": 10},
			expected: []string{"1", "2", "10"},
		},
	}

	for _, tt := range tests {
		t.Run(tt.name, func(t *testing.T) {
			t.Parallel()
			result := MapKeys(tt.input)
			// Sort both slices for comparison since map iteration order is not guaranteed
			expected := make([]string, len(tt.expected))
			copy(expected, tt.expected)
			sort.Strings(expected)
			sort.Strings(result)
			assert.Equal(t, expected, result, "MapKeys result mismatch")
		})
	}
}

func TestAlphaMapKeys(t *testing.T) {
	t.Parallel()

	tests := []struct {
		name     string
		input    map[string]int
		expected []string
	}{
		{
			name:     "unordered_keys",
			input:    map[string]int{"zebra": 1, "apple": 2, "banana": 3},
			expected: []string{"apple", "banana", "zebra"},
		},
		{
			name:     "already_sorted",
			input:    map[string]int{"apple": 1, "banana": 2, "cherry": 3},
			expected: []string{"apple", "banana", "cherry"},
		},
		{
			name:     "empty_map",
			input:    map[string]int{},
			expected: []string{},
		},
		{
			name:     "single_key",
			input:    map[string]int{"single": 42},
			expected: []string{"single"},
		},
		{
			name:     "numeric_string_keys",
			input:    map[string]int{"10": 10, "2": 2, "1": 1},
			expected: []string{"1", "10", "2"}, // Lexicographic sort
		},
		{
			name:     "mixed_case",
			input:    map[string]int{"Zebra": 1, "apple": 2, "Banana": 3},
			expected: []string{"Banana", "Zebra", "apple"}, // ASCII sort
		},
	}

	for _, tt := range tests {
		t.Run(tt.name, func(t *testing.T) {
			t.Parallel()
			result := AlphaMapKeys(tt.input)
			assert.Equal(t, tt.expected, result, "AlphaMapKeys result mismatch")
		})
	}
}

func TestIsZip(t *testing.T) {
	t.Parallel()

	tests := []struct {
		name     string
		input    string
		expected bool
	}{
		{
			name:     "lowercase_zip",
			input:    "game.zip",
			expected: true,
		},
		{
			name:     "uppercase_zip",
			input:    "GAME.ZIP",
			expected: true,
		},
		{
			name:     "mixed_case_zip",
			input:    "Game.ZiP",
			expected: true,
		},
		{
			name:     "full_path_zip",
			input:    "/games/roms/mario.zip",
			expected: true,
		},
		{
			name:     "windows_path_zip",
			input:    "C:\\Games\\mario.zip",
			expected: true,
		},
		{
			name:     "not_zip_extension",
			input:    "game.rom",
			expected: false,
		},
		{
			name:     "no_extension",
			input:    "game",
			expected: false,
		},
		{
			name:     "empty_string",
			input:    "",
			expected: false,
		},
		{
			name:     "zip_in_filename_but_different_ext",
			input:    "zipfile.rom",
			expected: false,
		},
		{
			name:     "partial_zip_extension",
			input:    "game.zi",
			expected: false,
		},
		{
			name:     "multiple_dots",
			input:    "game.backup.zip",
			expected: true,
		},
		{
			name:     "just_zip_extension",
			input:    ".zip",
			expected: true,
		},
	}

	for _, tt := range tests {
		t.Run(tt.name, func(t *testing.T) {
			t.Parallel()
			result := IsZip(tt.input)
			assert.Equal(t, tt.expected, result, "IsZip result mismatch")
		})
	}
}

func TestIsValidExtension(t *testing.T) {
	t.Parallel()

	tests := []struct {
		name     string
		input    string
		expected bool
	}{
		// Valid extensions
		{
			name:     "simple_extension",
			input:    ".zip",
			expected: true,
		},
		{
			name:     "extension_with_numbers",
			input:    ".mp3",
			expected: true,
		},
		{
			name:     "uppercase_extension",
			input:    ".ZIP",
			expected: true,
		},
		{
			name:     "mixed_case",
			input:    ".TaR",
			expected: true,
		},
		{
			name:     "all_numbers",
			input:    ".264",
			expected: true,
		},
		{
			name:     "long_extension",
			input:    ".jpeg",
			expected: true,
		},

		// Invalid extensions
		{
			name:     "extension_with_space",
			input:    ".tar gz",
			expected: false,
		},
		{
			name:     "extension_with_hyphen",
			input:    ".tar-gz",
			expected: false,
		},
		{
			name:     "extension_with_underscore",
			input:    ".tar_gz",
			expected: false,
		},
		{
			name:     "extension_with_special_char",
			input:    ".tar!gz",
			expected: false,
		},
		{
			name:     "just_dot",
			input:    ".",
			expected: false,
		},
		{
			name:     "empty_string",
			input:    "",
			expected: false,
		},
		{
			name:     "no_leading_dot",
			input:    "zip",
			expected: true, // Still valid, just checks alphanumeric
		},
		{
			name:     "space_at_start",
			input:    ". zip",
			expected: false,
		},
		{
			name:     "space_at_end",
			input:    ".zip ",
			expected: false,
		},
		{
			name:     "multiple_dots",
			input:    ".tar.gz", // path.Ext returns ".gz", which is valid
			expected: false,     // But this has a dot in the middle
		},
	}

	for _, tt := range tests {
		t.Run(tt.name, func(t *testing.T) {
			t.Parallel()
			result := IsValidExtension(tt.input)
			assert.Equal(t, tt.expected, result, "IsValidExtension result mismatch")
		})
	}
}

func TestRandSeq(t *testing.T) {
	t.Parallel()

	tests := []struct {
		name   string
		length int
	}{
		{
			name:   "zero_length",
			length: 0,
		},
		{
			name:   "single_character",
			length: 1,
		},
		{
			name:   "small_string",
			length: 5,
		},
		{
			name:   "medium_string",
			length: 20,
		},
		{
			name:   "large_string",
			length: 100,
		},
	}

	for _, tt := range tests {
		t.Run(tt.name, func(t *testing.T) {
			t.Parallel()
			result, err := RandSeq(tt.length)
			require.NoError(t, err, "RandSeq should not return error")

			// Check length
			assert.Len(t, result, tt.length, "RandSeq length mismatch")

			// Check all characters are letters
			for _, ch := range result {
				assert.True(t, (ch >= 'a' && ch <= 'z') || (ch >= 'A' && ch <= 'Z'),
					"RandSeq contains non-letter character: %c", ch)
			}
		})
	}

	// Test randomness by checking multiple calls produce different results
	t.Run("randomness_test", func(t *testing.T) {
		t.Parallel()
		const iterations = 10
		const length = 10
		results := make(map[string]bool)

		for range iterations {
			result, err := RandSeq(length)
			require.NoError(t, err, "RandSeq should not return error")
			results[result] = true
		}

		// Should have multiple unique results (not all the same)
		assert.Greater(t, len(results), 1, "RandSeq should produce different results")
	})
}

func TestSlugifyPath(t *testing.T) {
	t.Parallel()

	tests := []struct {
		name     string
		input    string
		expected string
	}{
		{
			name:     "simple_path",
			input:    "/games/mario.sfc",
			expected: "mario",
		},
		{
			name:     "path_with_spaces",
			input:    "/games/Super Mario Bros.sfc",
			expected: "supermariobrothers",
		},
		{
			name:     "path_with_parentheses",
			input:    "/roms/Mario Bros (USA).nes",
			expected: "mariobrothers",
		},
		{
			name:     "path_with_brackets",
			input:    "/games/Zelda [Rev 1].sfc",
			expected: "zelda",
		},
		{
			name:     "windows_path",
			input:    "C:\\Games\\Street Fighter II.rom",
			expected: "streetfighter2",
		},
		{
			name:     "path_with_multiple_extensions",
			input:    "/backup/game.backup.tar.gz",
			expected: "gamebackuptar",
		},
		{
			name:     "path_with_special_chars",
			input:    "/games/Final-Fantasy_VII!.iso",
			expected: "finalfantasy7",
		},
		{
			name:     "empty_path",
			input:    "",
			expected: "",
		},
		{
			name:     "path_with_numbers",
			input:    "/games/Mega Man 2.nes",
			expected: "megaman2",
		},
		{
			name:     "extension_with_space",
			input:    "/games/test. ext",
			expected: "testext", // Space is removed by SlugifyString
		},
		{
			name:     "hidden_file",
			input:    "/home/user/.hidden",
			expected: "",
		},
		{
			name:     "complex_nested_path",
			input:    "/media/user/drive/games/nintendo/snes/Super Mario World (USA) [!].smc",
			expected: "supermarioworld",
		},
	}

	for _, tt := range tests {
		t.Run(tt.name, func(t *testing.T) {
			t.Parallel()
			result := SlugifyPath(tt.input)
			assert.Equal(t, tt.expected, result, "SlugifyPath result mismatch")
		})
	}
}

func TestRandomElem(t *testing.T) {
	t.Parallel()

	t.Run("string_slice", func(t *testing.T) {
		t.Parallel()

		// Test with various slice sizes
		tests := []struct {
			name    string
			slice   []string
			wantErr bool
		}{
			{
				name:    "empty_slice",
				slice:   []string{},
				wantErr: true,
			},
			{
				name:    "single_element",
				slice:   []string{"only"},
				wantErr: false,
			},
			{
				name:    "multiple_elements",
				slice:   []string{"apple", "banana", "cherry", "date"},
				wantErr: false,
			},
		}

		for _, tt := range tests {
			t.Run(tt.name, func(t *testing.T) {
				t.Parallel()
				result, err := RandomElem(tt.slice)

				if tt.wantErr {
					require.Error(t, err, "RandomElem should return error for empty slice")
					assert.Equal(t, "empty slice", err.Error())
				} else {
					require.NoError(t, err)
					assert.Contains(t, tt.slice, result, "RandomElem result should be from the slice")
				}
			})
		}
	})

	t.Run("int_slice", func(t *testing.T) {
		t.Parallel()

		slice := []int{10, 20, 30, 40, 50}
		result, err := RandomElem(slice)
		require.NoError(t, err)
		assert.Contains(t, slice, result, "RandomElem result should be from the slice")
	})

	t.Run("struct_slice", func(t *testing.T) {
		t.Parallel()

		type testStruct struct {
			Name string
			ID   int
		}

		slice := []testStruct{
			{"first", 1},
			{"second", 2},
			{"third", 3},
		}

		result, err := RandomElem(slice)
		require.NoError(t, err)

		found := false
		for _, item := range slice {
			if item.ID == result.ID && item.Name == result.Name {
				found = true
				break
			}
		}
		assert.True(t, found, "RandomElem result should be from the slice")
	})

	t.Run("distribution_test", func(t *testing.T) {
		t.Parallel()

		// Test that all elements can be selected (not always the same)
		slice := []string{"a", "b", "c", "d", "e"}
		selected := make(map[string]bool)

		// Run multiple times to ensure different elements are selected
		for range 50 {
			result, err := RandomElem(slice)
			require.NoError(t, err)
			selected[result] = true

			// If we've seen at least 2 different results, that's good enough
			if len(selected) >= 2 {
				break
			}
		}

		assert.Greater(t, len(selected), 1, "RandomElem should select different elements over multiple calls")
	})
}

func TestGetMd5Hash(t *testing.T) {
	t.Parallel()

	tests := []struct {
		name         string
		path         string
		expectedHash string
		wantErr      bool
	}{
		{
			name:    "regular_file",
			path:    "testdata/test.txt",
			wantErr: false,
		},
		{
			name:         "empty_file",
			path:         "testdata/empty.txt",
			expectedHash: "d41d8cd98f00b204e9800998ecf8427e", // MD5 of empty file
			wantErr:      false,
		},
		{
			name:         "non_existent_file",
			path:         "testdata/nonexistent.txt",
			expectedHash: "",
			wantErr:      true,
		},
	}

	for _, tt := range tests {
		t.Run(tt.name, func(t *testing.T) {
			t.Parallel()
			result, err := GetMd5Hash(tt.path)

			if tt.wantErr {
				require.Error(t, err, "GetMd5Hash should return error for non-existent file")
				assert.Contains(t, err.Error(), "failed to open file for MD5 hash")
			} else {
				require.NoError(t, err)
				if tt.name == "regular_file" {
					// For regular file, expect consistent LF line endings due to .gitattributes
					// MD5 of "Hello, World!\nThis is a test file." (34 bytes, LF)
					expectedHash := "371514d9ec1b09c42d7c924ccb009c0d"
					assert.Equal(t, expectedHash, result, "GetMd5Hash result mismatch")
				} else {
					assert.Equal(t, tt.expectedHash, result, "GetMd5Hash result mismatch")
				}
			}
		})
	}
}

func TestGetFileSize(t *testing.T) {
	t.Parallel()

	tests := []struct {
		name         string
		path         string
		expectedSize int64
		wantErr      bool
	}{
		{
			name:         "regular_file",
			path:         "testdata/test.txt",
			expectedSize: 34, // Length of "Hello, World!\nThis is a test file." with LF due to .gitattributes
			wantErr:      false,
		},
		{
			name:         "empty_file",
			path:         "testdata/empty.txt",
			expectedSize: 0,
			wantErr:      false,
		},
		{
			name:         "non_existent_file",
			path:         "testdata/nonexistent.txt",
			expectedSize: 0,
			wantErr:      true,
		},
	}

	for _, tt := range tests {
		t.Run(tt.name, func(t *testing.T) {
			t.Parallel()
			result, err := GetFileSize(tt.path)

			if tt.wantErr {
				require.Error(t, err, "GetFileSize should return error for non-existent file")
				assert.Contains(t, err.Error(), "failed to open file for size check")
			} else {
				require.NoError(t, err)
				assert.Equal(t, tt.expectedSize, result, "GetFileSize result mismatch")
			}
		})
	}
}

func TestListZip(t *testing.T) {
	t.Parallel()

	tests := []struct {
		name          string
		path          string
		expectedFiles []string
		wantErr       bool
	}{
		{
			name: "regular_zip",
			path: "testdata/test.zip",
			expectedFiles: []string{
				"file1.txt",
				"file2.txt",
				"subdir/",
				"subdir/file3.txt",
			},
			wantErr: false,
		},
		{
			name:          "empty_zip",
			path:          "testdata/empty.zip",
			expectedFiles: []string{},
			wantErr:       false,
		},
		{
			name:          "non_existent_zip",
			path:          "testdata/nonexistent.zip",
			expectedFiles: nil,
			wantErr:       true,
		},
		{
			name:          "non_zip_file",
			path:          "testdata/test.txt",
			expectedFiles: nil,
			wantErr:       true,
		},
	}

	for _, tt := range tests {
		t.Run(tt.name, func(t *testing.T) {
			t.Parallel()
			result, err := ListZip(tt.path)

			if tt.wantErr {
				require.Error(t, err, "ListZip should return error for invalid zip file")
				assert.Contains(t, err.Error(), "failed to open zip file")
			} else {
				require.NoError(t, err)
				assert.ElementsMatch(t, tt.expectedFiles, result, "ListZip result mismatch")
			}
		})
	}
}

func TestCopyFile(t *testing.T) {
	t.Parallel()

	// Create a temporary directory for test outputs
	tempDir := t.TempDir()

	tests := []struct {
		checkFunc  func(t *testing.T, destPath string)
		name       string
		sourcePath string
		destPath   string
		wantErr    bool
	}{
		{
			checkFunc: func(t *testing.T, destPath string) {
				// Verify file exists and content matches
				content, err := os.ReadFile(destPath) //nolint:gosec // Test file with controlled path
				require.NoError(t, err)
				// Normalize line endings for cross-platform compatibility
				normalizedContent := strings.ReplaceAll(string(content), "\r\n", "\n")
				assert.Equal(t, "Hello, World!\nThis is a test file.", normalizedContent)
			},
			name:       "copy_regular_file",
			sourcePath: "testdata/test.txt",
			destPath:   tempDir + "/copy_test.txt",
			wantErr:    false,
		},
		{
			checkFunc: func(t *testing.T, destPath string) {
				// Verify empty file exists
				info, err := os.Stat(destPath)
				require.NoError(t, err)
				assert.Equal(t, int64(0), info.Size())
			},
			name:       "copy_empty_file",
			sourcePath: "testdata/empty.txt",
			destPath:   tempDir + "/copy_empty.txt",
			wantErr:    false,
		},
		{
			checkFunc: func(t *testing.T, destPath string) {
				// First create a file to overwrite
				err := os.WriteFile(destPath, []byte("old content"), 0o600)
				require.NoError(t, err)

				// Copy should overwrite
				err = CopyFile("testdata/test.txt", destPath)
				require.NoError(t, err)

				// Verify new content
				content, err := os.ReadFile(destPath) //nolint:gosec // Test file with controlled path
				require.NoError(t, err)
				// Normalize line endings for cross-platform compatibility
				normalizedContent := strings.ReplaceAll(string(content), "\r\n", "\n")
				assert.Equal(t, "Hello, World!\nThis is a test file.", normalizedContent)
			},
			name:       "overwrite_existing_file",
			sourcePath: "testdata/test.txt",
			destPath:   tempDir + "/overwrite.txt",
			wantErr:    false,
		},
		{
			checkFunc:  nil,
			name:       "source_file_not_exist",
			sourcePath: "testdata/nonexistent.txt",
			destPath:   tempDir + "/dest.txt",
			wantErr:    true,
		},
		{
			checkFunc:  nil,
			name:       "dest_directory_not_exist",
			sourcePath: "testdata/test.txt",
			destPath:   tempDir + "/nonexistent/dest.txt",
			wantErr:    true,
		},
	}

	for _, tt := range tests {
		t.Run(tt.name, func(t *testing.T) {
			t.Parallel()

			if tt.checkFunc != nil && tt.name == "overwrite_existing_file" {
				// Special handling for overwrite test
				tt.checkFunc(t, tt.destPath)
				return
			}

			err := CopyFile(tt.sourcePath, tt.destPath)

			if tt.wantErr {
				require.Error(t, err, "CopyFile should return error")
				assert.Contains(t, err.Error(), "failed to")
			} else {
				assert.NoError(t, err)
				if tt.checkFunc != nil {
					tt.checkFunc(t, tt.destPath)
				}
			}
		})
	}
}

func TestCopyFileWithPermissions(t *testing.T) {
	t.Parallel()

<<<<<<< HEAD
=======
	// Skip on Windows - Unix file permissions don't work the same way
	if runtime.GOOS == "windows" {
		t.Skip("Skipping Unix file permission test on Windows")
	}

>>>>>>> 80934a3f
	tempDir := t.TempDir()

	tests := []struct {
		name       string
		sourcePath string
		destPath   string
		perm       os.FileMode
		wantErr    bool
	}{
		{
			name:       "set_executable_permissions",
			sourcePath: "testdata/test.txt",
			destPath:   tempDir + "/executable.txt",
			perm:       0o755,
			wantErr:    false,
		},
		{
			name:       "set_readonly_permissions",
			sourcePath: "testdata/test.txt",
			destPath:   tempDir + "/readonly.txt",
			perm:       0o444,
			wantErr:    false,
		},
		{
			name:       "default_permissions_when_not_specified",
			sourcePath: "testdata/test.txt",
			destPath:   tempDir + "/default.txt",
			perm:       0, // No permission specified
			wantErr:    false,
		},
	}

	for _, tt := range tests {
		t.Run(tt.name, func(t *testing.T) {
			t.Parallel()

			var err error
			if tt.perm == 0 {
				// Test default permissions
				err = CopyFile(tt.sourcePath, tt.destPath)
			} else {
				// Test with specified permissions
				err = CopyFile(tt.sourcePath, tt.destPath, tt.perm)
			}

			if tt.wantErr {
				require.Error(t, err)
			} else {
				require.NoError(t, err)

				// Verify file exists
				info, err := os.Stat(tt.destPath)
				require.NoError(t, err)

				// Check permissions match expected
				if tt.perm != 0 {
					assert.Equal(t, tt.perm, info.Mode().Perm(), "permissions should match")
				} else {
					// Default should be 0644
					assert.Equal(t, os.FileMode(0o644), info.Mode().Perm(), "default permissions should be 0644")
				}
			}
		})
	}
}

func TestGetAllLocalIPs(t *testing.T) {
	t.Parallel()

	// Test GetAllLocalIPs returns all IPs
	ips := GetAllLocalIPs()

	// Should return a slice (could be empty on systems with no private IPs)
	assert.NotNil(t, ips, "GetAllLocalIPs should never return nil")

	// If GetLocalIP returns something, GetAllLocalIPs should include it
	singleIP := GetLocalIP()
	if singleIP != "" {
		assert.Contains(t, ips, singleIP, "GetAllLocalIPs should contain the IP returned by GetLocalIP")
		assert.GreaterOrEqual(t, len(ips), 1, "GetAllLocalIPs should return at least one IP if GetLocalIP works")
	}

	// All returned IPs should be valid private IPs
	for _, ip := range ips {
		assert.NotEmpty(t, ip, "No IP in the list should be empty")
		// Basic IP format check
		parts := strings.Split(ip, ".")
		assert.Len(t, parts, 4, "IP should have 4 octets: %s", ip)
	}

	// Should not have duplicates
	unique := make(map[string]bool)
	for _, ip := range ips {
		assert.False(t, unique[ip], "GetAllLocalIPs should not return duplicate IPs")
		unique[ip] = true
	}
}

func TestCreateVirtualPath(t *testing.T) {
	t.Parallel()

	tests := []struct {
		name     string
		scheme   string
		id       string
		pathName string
		expected string
	}{
		{
			name:     "simple_name",
			scheme:   "kodi-movie",
			id:       "123",
			pathName: "The Matrix",
			expected: "kodi-movie://123/The%20Matrix",
		},
		{
			name:     "name_with_slash",
			scheme:   "kodi-show",
			id:       "456",
			pathName: "Some Hot/Cold",
			expected: "kodi-show://456/Some%20Hot%2FCold",
		},
		{
			name:     "alphanumeric_id",
			scheme:   "scummvm",
			id:       "monkey1",
			pathName: "Monkey Island",
			expected: "scummvm://monkey1/Monkey%20Island",
		},
		{
			name:     "id_with_special_chars",
			scheme:   "launchbox",
			id:       "game-id_123",
			pathName: "Game Title",
			expected: "launchbox://game-id_123/Game%20Title",
		},
		{
			name:     "id_with_space",
			scheme:   "steam",
			id:       "space id",
			pathName: "Game Name",
			expected: "steam://space%20id/Game%20Name",
		},
	}

	for _, tt := range tests {
		t.Run(tt.name, func(t *testing.T) {
			t.Parallel()
			result := virtualpath.CreateVirtualPath(tt.scheme, tt.id, tt.pathName)
			assert.Equal(t, tt.expected, result)

			// Verify round-trip: create path, parse it back
			parsed, err := virtualpath.ParseVirtualPathStr(result)
			require.NoError(t, err, "Should parse created path without error")
			assert.Equal(t, tt.scheme, parsed.Scheme, "Scheme should match")
			assert.Equal(t, tt.id, parsed.ID, "ID should match after round-trip")
			assert.Equal(t, tt.pathName, parsed.Name, "Name should match after round-trip")
		})
	}
}

func TestFilenameFromPath_VirtualPaths(t *testing.T) {
	t.Parallel()

	tests := []struct {
		name     string
		path     string
		expected string
	}{
		{
			name:     "kodi_show_with_slash",
			path:     "kodi-show://456/Some%20Hot%2FCold",
			expected: "Some Hot/Cold",
		},
		{
			name:     "regular_file_path",
			path:     "/home/user/Games/Super Mario Bros.nes",
			expected: "Super Mario Bros",
		},
		{
			name:     "empty_path",
			path:     "",
			expected: "",
		},
	}

	for _, tt := range tests {
		t.Run(tt.name, func(t *testing.T) {
			t.Parallel()
			result := FilenameFromPath(tt.path)
			assert.Equal(t, tt.expected, result)
		})
	}
}

func TestEqualStringSlices(t *testing.T) {
	t.Parallel()

	tests := []struct {
		name     string
		a        []string
		b        []string
		expected bool
	}{
		{
			name:     "equal_slices",
			a:        []string{"apple", "banana", "cherry"},
			b:        []string{"apple", "banana", "cherry"},
			expected: true,
		},
		{
			name:     "equal_slices_different_order",
			a:        []string{"apple", "banana", "cherry"},
			b:        []string{"cherry", "apple", "banana"},
			expected: true,
		},
		{
			name:     "different_length",
			a:        []string{"apple", "banana"},
			b:        []string{"apple", "banana", "cherry"},
			expected: false,
		},
		{
			name:     "different_content",
			a:        []string{"apple", "banana"},
			b:        []string{"apple", "orange"},
			expected: false,
		},
		{
			name:     "empty_slices",
			a:        []string{},
			b:        []string{},
			expected: true,
		},
		{
			name:     "one_empty_one_not",
			a:        []string{"apple"},
			b:        []string{},
			expected: false,
		},
		{
			name:     "nil_slices",
			a:        nil,
			b:        nil,
			expected: true,
		},
		{
			name:     "one_nil_one_empty",
			a:        nil,
			b:        []string{},
			expected: true,
		},
	}

	for _, tt := range tests {
		t.Run(tt.name, func(t *testing.T) {
			t.Parallel()
			result := EqualStringSlices(tt.a, tt.b)
			assert.Equal(t, tt.expected, result)
		})
	}
}<|MERGE_RESOLUTION|>--- conflicted
+++ resolved
@@ -1418,14 +1418,11 @@
 func TestCopyFileWithPermissions(t *testing.T) {
 	t.Parallel()
 
-<<<<<<< HEAD
-=======
 	// Skip on Windows - Unix file permissions don't work the same way
 	if runtime.GOOS == "windows" {
 		t.Skip("Skipping Unix file permission test on Windows")
 	}
 
->>>>>>> 80934a3f
 	tempDir := t.TempDir()
 
 	tests := []struct {
