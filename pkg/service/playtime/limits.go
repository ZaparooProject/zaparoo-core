--- conflicted
+++ resolved
@@ -695,7 +695,6 @@
 
 	// State: Reset (no session exists)
 	if currentState == StateReset {
-<<<<<<< HEAD
 		// Still calculate daily usage/remaining even when no session is active
 		var dailyUsage, dailyRemaining time.Duration
 		dailyLimit := tm.cfg.DailyLimit()
@@ -718,11 +717,9 @@
 			SessionActive:   false,
 			DailyUsageToday: dailyUsage,
 			DailyRemaining:  dailyRemaining,
-=======
 		status := &StatusInfo{
 			State:         StateReset.String(),
 			SessionActive: false,
->>>>>>> 30cba0e6
 		}
 
 		// Calculate daily usage/remaining even during reset - this data is valid
@@ -759,11 +756,7 @@
 		}
 
 		// Calculate remaining times based on cumulative time
-<<<<<<< HEAD
 		var sessionRemaining, dailyRemaining, dailyUsage time.Duration
-=======
-		var sessionRemaining time.Duration
->>>>>>> 30cba0e6
 		sessionLimit := tm.cfg.SessionLimit()
 		dailyLimit := tm.cfg.DailyLimit()
 
@@ -774,9 +767,7 @@
 			}
 		}
 
-<<<<<<< HEAD
 		// Calculate today's total usage for daily remaining and display
-=======
 		// Build status with session info
 		status := &StatusInfo{
 			State:                 StateCooldown.String(),
@@ -789,19 +780,15 @@
 		}
 
 		// For daily usage/remaining, we need to calculate today's total usage
->>>>>>> 30cba0e6
 		if dailyLimit > 0 && helpers.IsClockReliable(now) {
 			year, month, day := now.Date()
 			todayStart := time.Date(year, month, day, 0, 0, 0, 0, now.Location())
 			usage, err := tm.calculateDailyUsage(todayStart, 0)
 			if err == nil {
-<<<<<<< HEAD
 				dailyUsage = usage
 				dailyRemaining = dailyLimit - usage
-=======
 				status.DailyUsageToday = &usage
 				dailyRemaining := dailyLimit - usage
->>>>>>> 30cba0e6
 				if dailyRemaining < 0 {
 					dailyRemaining = 0
 				}
@@ -809,7 +796,6 @@
 			}
 		}
 
-<<<<<<< HEAD
 		// Note: sessionStart is zero during cooldown (no current game)
 		// Don't include SessionStarted in response - it's not meaningful
 		return &StatusInfo{
@@ -823,9 +809,7 @@
 			DailyUsageToday:       dailyUsage,
 			DailyRemaining:        dailyRemaining,
 		}
-=======
 		return status
->>>>>>> 30cba0e6
 	}
 
 	// State: Active (game is running)
