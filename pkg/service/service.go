/*
Zaparoo Core
Copyright (C) 2023 Gareth Jones
Copyright (C) 2023, 2024 Callan Barrett

This file is part of Zaparoo Core.

Zaparoo Core is free software: you can redistribute it and/or modify
it under the terms of the GNU General Public License as published by
the Free Software Foundation, either version 3 of the License, or
(at your option) any later version.

Zaparoo Core is distributed in the hope that it will be useful,
but WITHOUT ANY WARRANTY; without even the implied warranty of
MERCHANTABILITY or FITNESS FOR A PARTICULAR PURPOSE.  See the
GNU General Public License for more details.

You should have received a copy of the GNU General Public License
along with Zaparoo Core.  If not, see <http://www.gnu.org/licenses/>.
*/

package service

import (
	"fmt"
	"github.com/ZaparooProject/zaparoo-core/pkg/assets"
<<<<<<< HEAD
=======
	"github.com/ZaparooProject/zaparoo-core/pkg/database/mediadb"
	"github.com/ZaparooProject/zaparoo-core/pkg/database/userdb"
>>>>>>> 962556af
	"github.com/ZaparooProject/zaparoo-core/pkg/utils"
	"os"
	"path/filepath"
	"strings"
	"time"

	"github.com/ZaparooProject/zaparoo-core/pkg/api"
	"github.com/ZaparooProject/zaparoo-core/pkg/service/playlists"
	"github.com/ZaparooProject/zaparoo-core/pkg/service/tokens"

	"golang.org/x/exp/slices"

	"github.com/ZaparooProject/zaparoo-core/pkg/config"
	"github.com/ZaparooProject/zaparoo-core/pkg/database"
	"github.com/ZaparooProject/zaparoo-core/pkg/groovyproxy"
	"github.com/ZaparooProject/zaparoo-core/pkg/platforms"
	"github.com/ZaparooProject/zaparoo-core/pkg/service/state"
	"github.com/ZaparooProject/zaparoo-core/pkg/zapscript"
	"github.com/rs/zerolog/log"
)

func inExitGameBlocklist(
	cfg *config.Instance,
	state *state.State,
) bool {
	var blocklist []string
	for _, v := range cfg.ReadersScan().IgnoreSystem {
		blocklist = append(blocklist, strings.ToLower(v))
	}
	return slices.Contains(blocklist, strings.ToLower(state.ActiveMedia().SystemID))
}

func launchToken(
	platform platforms.Platform,
	cfg *config.Instance,
	token tokens.Token,
	db *database.Database,
	lsq chan<- *tokens.Token,
	plsc playlists.PlaylistController,
) error {
	text := token.Text

	mappingText, mapped := getMapping(cfg, db, platform, token)
	if mapped {
		log.Info().Msgf("found mapping: %s", mappingText)
		text = mappingText
	}

	if text == "" {
		return fmt.Errorf("no ZapScript in token")
	}

	log.Info().Msgf("launching ZapScript: %s", text)
	cmds := strings.Split(text, "||")

	pls := plsc.Active

	for i, cmd := range cmds {
		result, err := zapscript.LaunchToken(
			platform,
			cfg,
			playlists.PlaylistController{
				Active: pls,
				Queue:  plsc.Queue,
			},
			token,
			cmd,
			len(cmds),
			i,
			db,
		)
		if err != nil {
			return err
		}

		if result.MediaChanged && !token.FromAPI {
			log.Debug().Any("token", token).Msg("media changed, updating token")
			log.Info().Msgf("current media launched set to: %s", token.UID)
			lsq <- &token
		}

		if result.PlaylistChanged {
			pls = result.Playlist
		}
	}

	return nil
}

func processTokenQueue(
	platform platforms.Platform,
	cfg *config.Instance,
	st *state.State,
	itq <-chan tokens.Token,
	db *database.Database,
	lsq chan<- *tokens.Token,
	plq chan *playlists.Playlist,
) {
	for {
		select {
		case pls := <-plq:
			activePlaylist := st.GetActivePlaylist()
			launchPlaylistMedia := func() {
				t := tokens.Token{
					Text:     pls.Current().Path,
					ScanTime: time.Now(),
					Source:   tokens.SourcePlaylist,
				}
				plsc := playlists.PlaylistController{
					Active: activePlaylist,
					Queue:  plq,
				}

				err := launchToken(platform, cfg, t, db, lsq, plsc)
				if err != nil {
					log.Error().Err(err).Msgf("error launching token")
				}

				he := database.HistoryEntry{
					Time:       t.ScanTime,
					Type:       t.Type,
					TokenID:    t.UID,
					TokenValue: t.Text,
					TokenData:  t.Data,
				}
				he.Success = err == nil
				err = db.UserDB.AddHistory(he)
				if err != nil {
					log.Error().Err(err).Msgf("error adding history")
				}
			}

			if pls == nil {
				// playlist is cleared
				if activePlaylist != nil {
					log.Info().Msg("clearing playlist")
				}
				st.SetActivePlaylist(nil)
				continue
			} else if activePlaylist == nil {
				// new playlist loaded
				st.SetActivePlaylist(pls)
				if pls.Playing {
					log.Info().Any("pls", pls).Msg("setting new playlist, launching token")
					go launchPlaylistMedia()
				} else {
					log.Info().Any("pls", pls).Msg("setting new playlist")
				}
				continue
			} else {
				// active playlist updated
				if pls.Current() == activePlaylist.Current() &&
					pls.Playing == activePlaylist.Playing {
					log.Debug().Msg("playlist current token unchanged, skipping")
					continue
				}

				st.SetActivePlaylist(pls)
				if pls.Playing {
					log.Info().Any("pls", pls).Msg("updating playlist, launching token")
					go launchPlaylistMedia()
				} else {
					log.Info().Any("pls", pls).Msg("updating playlist")
				}
				continue
			}
		case t := <-itq:
			// TODO: change this channel to send a token pointer or something
			if t.ScanTime.IsZero() {
				// ignore empty tokens
				continue
			}

			log.Info().Msgf("processing token: %v", t)

			err := platform.ScanHook(t)
			if err != nil {
				log.Error().Err(err).Msgf("error writing tmp scan result")
			}

			he := database.HistoryEntry{
				Time:       t.ScanTime,
				Type:       t.Type,
				TokenID:    t.UID,
				TokenValue: t.Text,
				TokenData:  t.Data,
			}

			if !st.RunZapScriptEnabled() {
				log.Debug().Msg("ZapScript disabled, skipping run")
				err = db.UserDB.AddHistory(he)
				if err != nil {
					log.Error().Err(err).Msgf("error adding history")
				}
				continue
			}

			// launch tokens in separate thread
			go func() {
				plsc := playlists.PlaylistController{
					Active: st.GetActivePlaylist(),
					Queue:  plq,
				}

				err = launchToken(platform, cfg, t, db, lsq, plsc)
				if err != nil {
					log.Error().Err(err).Msgf("error launching token")
				}

				he.Success = err == nil
				err = db.UserDB.AddHistory(he)
				if err != nil {
					log.Error().Err(err).Msgf("error adding history")
				}
			}()
		case <-st.GetContext().Done():
			log.Debug().Msg("Exiting Service worker via context cancellation")
			break
		}
	}
}

func setupEnvironment(pl platforms.Platform) error {
	if _, ok := utils.HasUserDir(); ok {
		log.Info().Msg("using 'user' directory for storage")
	}

	log.Info().Msg("creating platform directories")
	dirs := []string{
		utils.ConfigDir(pl),
		pl.Settings().TempDir,
		utils.DataDir(pl),
		filepath.Join(utils.DataDir(pl), platforms.MappingsDir),
		filepath.Join(utils.DataDir(pl), platforms.AssetsDir),
	}
	for _, dir := range dirs {
		err := os.MkdirAll(dir, 0755)
		if err != nil {
			return err
		}
	}

	successSoundPath := filepath.Join(
		utils.DataDir(pl),
		platforms.AssetsDir,
		config.SuccessSoundFilename,
	)
	if _, err := os.Stat(successSoundPath); err != nil {
		// copy success sound to temp
		sf, err := os.Create(successSoundPath)
		if err != nil {
			log.Error().Msgf("error creating success sound file: %s", err)
		}
		_, err = sf.Write(assets.SuccessSound)
		if err != nil {
			log.Error().Msgf("error writing success sound file: %s", err)
		}
		_ = sf.Close()
	}

	failSoundPath := filepath.Join(
		utils.DataDir(pl),
		platforms.AssetsDir,
		config.FailSoundFilename,
	)
	if _, err := os.Stat(failSoundPath); err != nil {
		// copy fail sound to temp
		ff, err := os.Create(failSoundPath)
		if err != nil {
			log.Error().Msgf("error creating fail sound file: %s", err)
		}
		_, err = ff.Write(assets.FailSound)
		if err != nil {
			log.Error().Msgf("error writing fail sound file: %s", err)
		}
		_ = ff.Close()
	}

	return nil
}

<<<<<<< HEAD
=======
func makeDatabase(pl platforms.Platform) (*database.Database, error) {
	db := &database.Database{
		MediaDB: nil,
		UserDB:  nil,
	}
	mediaDB, err := mediadb.OpenMediaDB(pl)
	if err != nil {
		return db, err
	}
	db.MediaDB = mediaDB
	userDB, err := userdb.OpenUserDB(pl)
	if err != nil {
		return db, err
	}
	db.UserDB = userDB
	return db, nil
}

>>>>>>> 962556af
func Start(
	pl platforms.Platform,
	cfg *config.Instance,
) (func() error, error) {
	log.Info().Msgf("version: %s", config.AppVersion)

	// TODO: define the notifications chan here instead of in state
	st, ns := state.NewState(pl) // global state, notification queue
	// TODO: convert this to a *token channel
	itq := make(chan tokens.Token)        // input token queue
	lsq := make(chan *tokens.Token)       // launch software queue
	plq := make(chan *playlists.Playlist) // playlist event queue

	err := setupEnvironment(pl)
	if err != nil {
		log.Error().Err(err).Msg("error setting up environment")
		return nil, err
	}

	log.Info().Msg("running platform pre start")
	err = pl.StartPre(cfg)
	if err != nil {
		log.Error().Err(err).Msg("platform start pre error")
		return nil, err
	}

	log.Info().Msg("opening databases")
	db, err := makeDatabase(pl)
	if err != nil {
		log.Error().Err(err).Msgf("error opening databases")
		return nil, err
	}

	log.Info().Msg("loading mapping files")
	err = cfg.LoadMappings(filepath.Join(utils.DataDir(pl), platforms.MappingsDir))
	if err != nil {
		log.Error().Err(err).Msgf("error loading mapping files")
		return nil, err
	}

	log.Info().Msg("starting API service")
	go api.Start(pl, cfg, st, itq, db, ns)

	if cfg.GmcProxyEnabled() {
		log.Info().Msg("starting GroovyMiSTer GMC Proxy service")
		go groovyproxy.Start(cfg, st, itq)
	}

	log.Info().Msg("starting reader manager")
	go readerManager(pl, cfg, st, db, itq, lsq, plq)

	log.Info().Msg("starting input token queue manager")
	go processTokenQueue(pl, cfg, st, itq, db, lsq, plq)

	log.Info().Msg("running platform post start")
	err = pl.StartPost(cfg, st.ActiveMedia, st.SetActiveMedia)
	if err != nil {
		log.Error().Err(err).Msg("platform post start error")
		return nil, err
	}

	return func() error {
		err = pl.Stop()
		if err != nil {
			log.Warn().Msgf("error stopping platform: %s", err)
		}
		st.StopService()
		close(plq)
		close(lsq)
		close(itq)
		return nil
	}, nil
}<|MERGE_RESOLUTION|>--- conflicted
+++ resolved
@@ -24,11 +24,8 @@
 import (
 	"fmt"
 	"github.com/ZaparooProject/zaparoo-core/pkg/assets"
-<<<<<<< HEAD
-=======
 	"github.com/ZaparooProject/zaparoo-core/pkg/database/mediadb"
 	"github.com/ZaparooProject/zaparoo-core/pkg/database/userdb"
->>>>>>> 962556af
 	"github.com/ZaparooProject/zaparoo-core/pkg/utils"
 	"os"
 	"path/filepath"
@@ -310,8 +307,6 @@
 	return nil
 }
 
-<<<<<<< HEAD
-=======
 func makeDatabase(pl platforms.Platform) (*database.Database, error) {
 	db := &database.Database{
 		MediaDB: nil,
@@ -330,7 +325,6 @@
 	return db, nil
 }
 
->>>>>>> 962556af
 func Start(
 	pl platforms.Platform,
 	cfg *config.Instance,
