package config

import "time"

var AppVersion = "DEVELOPMENT"

const (
<<<<<<< HEAD
	AppName              = "zaparoo"
	GamesDbFile          = "games.db"
	TapToDbFile          = "tapto.db"
	LogFile              = "core.log"
	PidFile              = "core.pid"
	CfgFile              = "config.toml"
	UserDir              = "user"
	ApiRequestTimeout    = 30 * time.Second
	SuccessSoundFilename = "success.wav"
	FailSoundFilename    = "fail.wav"
=======
	AppName           = "zaparoo"
	MediaDbFile       = "media.db"
	UserDbFile        = "user.db"
	LogFile           = "core.log"
	PidFile           = "core.pid"
	CfgFile           = "config.toml"
	UserDir           = "user"
	ApiRequestTimeout = 30 * time.Second
>>>>>>> 05cbe6cd
)<|MERGE_RESOLUTION|>--- conflicted
+++ resolved
@@ -5,10 +5,9 @@
 var AppVersion = "DEVELOPMENT"
 
 const (
-<<<<<<< HEAD
 	AppName              = "zaparoo"
-	GamesDbFile          = "games.db"
-	TapToDbFile          = "tapto.db"
+	MediaDbFile          = "media.db"
+	UserDbFile           = "user.db"
 	LogFile              = "core.log"
 	PidFile              = "core.pid"
 	CfgFile              = "config.toml"
@@ -16,14 +15,4 @@
 	ApiRequestTimeout    = 30 * time.Second
 	SuccessSoundFilename = "success.wav"
 	FailSoundFilename    = "fail.wav"
-=======
-	AppName           = "zaparoo"
-	MediaDbFile       = "media.db"
-	UserDbFile        = "user.db"
-	LogFile           = "core.log"
-	PidFile           = "core.pid"
-	CfgFile           = "config.toml"
-	UserDir           = "user"
-	ApiRequestTimeout = 30 * time.Second
->>>>>>> 05cbe6cd
 )