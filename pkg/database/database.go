--- conflicted
+++ resolved
@@ -1,14 +1,7 @@
 package database
 
 import (
-<<<<<<< HEAD
-	"encoding/json"
-	"github.com/ZaparooProject/zaparoo-core/pkg/utils"
-	"os"
-	"path/filepath"
-=======
 	"database/sql"
->>>>>>> 962556af
 	"time"
 
 	"github.com/ZaparooProject/zaparoo-core/pkg/database/systemdefs"
@@ -20,15 +13,10 @@
  * Actual implementations found in userdb/mediadb
  */
 
-<<<<<<< HEAD
-func dbFile(pl platforms.Platform) string {
-	return filepath.Join(utils.DataDir(pl), config.TapToDbFile)
-=======
 // Database is a portable interface for ENV bindings
 type Database struct {
 	UserDB  UserDBI
 	MediaDB MediaDBI
->>>>>>> 962556af
 }
 
 /*
