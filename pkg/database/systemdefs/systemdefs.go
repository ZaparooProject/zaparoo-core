package systemdefs

import (
	"fmt"
	"strings"

	"github.com/ZaparooProject/zaparoo-core/pkg/utils"
)

// The Systems list contains all the supported systems such as consoles,
// computers and media types that are indexable by Zaparoo. This is the reference
// list of hardcoded system IDs used throughout Zaparoo. A platform can choose
// not to support any of them.
//
// This list also contains some basic heuristics which, given a file path, can
// be used to attempt to associate a file with a system.

type System struct {
	ID      string
	Aliases []string
}

// GetSystem looks up an exact system definition by ID.
func GetSystem(id string) (*System, error) {
	if system, ok := Systems[id]; ok {
		return &system, nil
	} else {
		return nil, fmt.Errorf("unknown system: %s", id)
	}
}

// LookupSystem case-insensitively looks up system ID definition including aliases.
func LookupSystem(id string) (*System, error) {
	for k, v := range Systems {
		if strings.EqualFold(k, id) {
			return &v, nil
		}

		for _, alias := range v.Aliases {
			if strings.EqualFold(alias, id) {
				return &v, nil
			}
		}
	}

	return nil, fmt.Errorf("unknown system: %s", id)
}

func AllSystems() []System {
	var systems []System

	keys := utils.AlphaMapKeys(Systems)
	for _, k := range keys {
		systems = append(systems, Systems[k])
	}

	return systems
}

// Consoles
const (
	System3DO               = "3DO"
	System3DS               = "3DS"
	SystemAdventureVision   = "AdventureVision"
	SystemArcadia           = "Arcadia"
	SystemAstrocade         = "Astrocade"
	SystemAmigaCD32         = "AmigaCD32"
	SystemAtari2600         = "Atari2600"
	SystemAtari5200         = "Atari5200"
	SystemAtari7800         = "Atari7800"
	SystemAtariLynx         = "AtariLynx"
	SystemAtariXEGS         = "AtariXEGS"
	SystemCasioPV1000       = "CasioPV1000"
	SystemCDI               = "CDI"
	SystemChannelF          = "ChannelF"
	SystemColecoVision      = "ColecoVision"
	SystemCreatiVision      = "CreatiVision"
	SystemDreamcast         = "Dreamcast"
	SystemFDS               = "FDS"
	SystemGamate            = "Gamate"
	SystemGameboy           = "Gameboy"
	SystemGameboyColor      = "GameboyColor"
	SystemGameboy2P         = "Gameboy2P"
	SystemGameCube          = "GameCube"
	SystemGameGear          = "GameGear"
	SystemGameNWatch        = "GameNWatch"
	SystemGameCom           = "GameCom"
	SystemGBA               = "GBA"
	SystemGBA2P             = "GBA2P"
	SystemGenesis           = "Genesis"
	SystemIntellivision     = "Intellivision"
	SystemJaguar            = "Jaguar"
	SystemJaguarCD          = "JaguarCD"
	SystemMasterSystem      = "MasterSystem"
	SystemMegaCD            = "MegaCD"
	SystemMegaDuck          = "MegaDuck"
	SystemNDS               = "NDS"
	SystemNeoGeo            = "NeoGeo"
	SystemNeoGeoCD          = "NeoGeoCD"
	SystemNeoGeoPocket      = "NeoGeoPocket"
	SystemNeoGeoPocketColor = "NeoGeoPocketColor"
	SystemNES               = "NES"
	SystemNESMusic          = "NESMusic"
	SystemNintendo64        = "Nintendo64"
	SystemOdyssey2          = "Odyssey2"
	SystemOuya              = "Ouya"
	SystemPCFX              = "PCFX"
	SystemPocketChallengeV2 = "PocketChallengeV2"
	SystemPokemonMini       = "PokemonMini"
	SystemPSX               = "PSX"
	SystemPS2               = "PS2"
	SystemPS3               = "PS3"
	SystemPS4               = "PS4"
	SystemPS5               = "PS5"
	SystemPSP               = "PSP"
	SystemSega32X           = "Sega32X"
	SystemSeriesXS          = "SeriesXS"
	SystemSG1000            = "SG1000"
	SystemSuperGameboy      = "SuperGameboy"
	SystemSuperVision       = "SuperVision"
	SystemSaturn            = "Saturn"
	SystemSNES              = "SNES"
	SystemSNESMSU1          = "SNESMSU1"
	SystemSNESMusic         = "SNESMusic"
	SystemSuperGrafx        = "SuperGrafx"
	SystemSwitch            = "Switch"
	SystemTurboGrafx16      = "TurboGrafx16"
	SystemTurboGrafx16CD    = "TurboGrafx16CD"
	SystemVC4000            = "VC4000"
	SystemVectrex           = "Vectrex"
	SystemVirtualBoy        = "VirtualBoy"
	SystemVita              = "Vita"
	SystemWii               = "Wii"
	SystemWiiU              = "WiiU"
	SystemWonderSwan        = "WonderSwan"
	SystemWonderSwanColor   = "WonderSwanColor"
	SystemXbox              = "Xbox"
	SystemXbox360           = "Xbox360"
	SystemXboxOne           = "XboxOne"
)

// Computers
const (
	SystemAcornAtom      = "AcornAtom"
	SystemAcornElectron  = "AcornElectron"
	SystemAliceMC10      = "AliceMC10"
	SystemAmiga          = "Amiga"
	SystemAmiga500       = "Amiga500"
	SystemAmiga1200      = "Amiga1200"
	SystemAmstrad        = "Amstrad"
	SystemAmstradPCW     = "AmstradPCW"
	SystemApogee         = "Apogee"
	SystemAppleI         = "AppleI"
	SystemAppleII        = "AppleII"
	SystemAquarius       = "Aquarius"
	SystemAtari800       = "Atari800"
	SystemBBCMicro       = "BBCMicro"
	SystemBK0011M        = "BK0011M"
	SystemC16            = "C16"
	SystemC64            = "C64"
	SystemCasioPV2000    = "CasioPV2000"
	SystemCoCo2          = "CoCo2"
	SystemDOS            = "DOS"
	SystemEDSAC          = "EDSAC"
	SystemGalaksija      = "Galaksija"
	SystemInteract       = "Interact"
	SystemJupiter        = "Jupiter"
	SystemLaser          = "Laser"
	SystemLynx48         = "Lynx48"
	SystemMacPlus        = "MacPlus"
	SystemMacOS          = "MacOS"
	SystemMSX            = "MSX"
	SystemMultiComp      = "MultiComp"
	SystemOrao           = "Orao"
	SystemOric           = "Oric"
	SystemPC             = "PC"
	SystemPCXT           = "PCXT"
	SystemPDP1           = "PDP1"
	SystemPET2001        = "PET2001"
	SystemPMD85          = "PMD85"
	SystemQL             = "QL"
	SystemRX78           = "RX78"
	SystemSAMCoupe       = "SAMCoupe"
	SystemScummVM        = "ScummVM"
	SystemSordM5         = "SordM5"
	SystemSpecialist     = "Specialist"
	SystemSVI328         = "SVI328"
	SystemTatungEinstein = "TatungEinstein"
	SystemTI994A         = "TI994A"
	SystemTomyTutor      = "TomyTutor"
	SystemTRS80          = "TRS80"
	SystemTSConf         = "TSConf"
	SystemUK101          = "UK101"
	SystemVector06C      = "Vector06C"
	SystemVIC20          = "VIC20"
	SystemWindows        = "Windows"
	SystemX68000         = "X68000"
	SystemZX81           = "ZX81"
	SystemZXSpectrum     = "ZXSpectrum"
	SystemZXNext         = "ZXNext"
)

// Other
const (
<<<<<<< HEAD
	SystemAndroid = "Android"
	SystemArcade  = "Arcade"
	SystemArduboy = "Arduboy"
	SystemChip8   = "Chip8"
	SystemIOS     = "iOS"
	SystemVideo   = "Video"
	SystemAudio   = "Audio"
	SystemMovie   = "Movie"
	SystemTV      = "TV"
	SystemMusic   = "Music"
	SystemGroovy  = "Groovy"
=======
	SystemAndroid    = "Android"
	SystemArcade     = "Arcade"
	SystemAtomiswave = "Atomiswave"
	SystemArduboy    = "Arduboy"
	SystemChip8      = "Chip8"
	SystemDAPHNE     = "DAPHNE"
	SystemIOS        = "iOS"
	SystemModel3     = "Model3"
	SystemNAOMI      = "NAOMI"
	SystemNAOMI2     = "NAOMI2"
	SystemVideo      = "Video"
	SystemGroovy     = "Groovy"
>>>>>>> 290b0f35
)

var Systems = map[string]System{
	// Consoles
	System3DO: {
		ID: System3DO,
	},
	System3DS: {
		ID: System3DS,
	},
	SystemAdventureVision: {
		ID:      SystemAdventureVision,
		Aliases: []string{"AVision"},
	},
	SystemArcadia: {
		ID: SystemArcadia,
	},
	SystemAmigaCD32: {
		ID: SystemAmigaCD32,
	},
	SystemAstrocade: {
		ID: SystemAstrocade,
	},
	SystemAtari2600: {
		ID: SystemAtari2600,
	},
	SystemAtari5200: {
		ID: SystemAtari5200,
	},
	SystemAtari7800: {
		ID: SystemAtari7800,
	},
	SystemAtariLynx: {
		ID: SystemAtariLynx,
	},
	SystemAtariXEGS: {
		ID: SystemAtariXEGS,
	},
	SystemCasioPV1000: {
		ID:      SystemCasioPV1000,
		Aliases: []string{"Casio_PV-1000"},
	},
	SystemCDI: {
		ID:      SystemCDI,
		Aliases: []string{"CD-i"},
	},
	SystemChannelF: {
		ID: SystemChannelF,
	},
	SystemColecoVision: {
		ID:      SystemColecoVision,
		Aliases: []string{"Coleco"},
	},
	SystemCreatiVision: {
		ID: SystemCreatiVision,
	},
	SystemDreamcast: {
		ID: SystemDreamcast,
	},
	SystemFDS: {
		ID:      SystemFDS,
		Aliases: []string{"FamicomDiskSystem"},
	},
	SystemGamate: {
		ID: SystemGamate,
	},
	SystemGameboy: {
		ID:      SystemGameboy,
		Aliases: []string{"GB"},
	},
	SystemGameboyColor: {
		ID:      SystemGameboyColor,
		Aliases: []string{"GBC"},
	},
	SystemGameboy2P: {
		// TODO: Split 2P core into GB and GBC?
		ID: SystemGameboy2P,
	},
	SystemGameCube: {
		ID: SystemGameCube,
	},
	SystemGameGear: {
		ID:      SystemGameGear,
		Aliases: []string{"GG"},
	},
	SystemGameNWatch: {
		ID: SystemGameNWatch,
	},
	SystemGameCom: {
		ID: SystemGameCom,
	},
	SystemGBA: {
		ID:      SystemGBA,
		Aliases: []string{"GameboyAdvance"},
	},
	SystemGBA2P: {
		ID: SystemGBA2P,
	},
	SystemGenesis: {
		ID:      SystemGenesis,
		Aliases: []string{"MegaDrive"},
	},
	SystemIntellivision: {
		ID: SystemIntellivision,
	},
	SystemJaguar: {
		ID: SystemJaguar,
	},
	SystemJaguarCD: {
		ID: SystemJaguarCD,
	},
	SystemMasterSystem: {
		ID:      SystemMasterSystem,
		Aliases: []string{"SMS"},
	},
	SystemMegaCD: {
		ID:      SystemMegaCD,
		Aliases: []string{"SegaCD"},
	},
	SystemMegaDuck: {
		ID: SystemMegaDuck,
	},
	SystemNDS: {
		ID:      SystemNDS,
		Aliases: []string{"NintendoDS"},
	},
	SystemNeoGeo: {
		ID: SystemNeoGeo,
	},
	SystemNeoGeoCD: {
		ID: SystemNeoGeoCD,
	},
	SystemNeoGeoPocket: {
		ID: SystemNeoGeoPocket,
	},
	SystemNeoGeoPocketColor: {
		ID: SystemNeoGeoPocketColor,
	},
	SystemNES: {
		ID: SystemNES,
	},
	SystemNESMusic: {
		ID: SystemNESMusic,
	},
	SystemNintendo64: {
		ID:      SystemNintendo64,
		Aliases: []string{"N64"},
	},
	SystemOdyssey2: {
		ID: SystemOdyssey2,
	},
	SystemOuya: {
		ID: SystemOuya,
	},
	SystemPCFX: {
		ID: SystemPCFX,
	},
	SystemPocketChallengeV2: {
		ID: SystemPocketChallengeV2,
	},
	SystemPokemonMini: {
		ID: SystemPokemonMini,
	},
	SystemPSX: {
		ID:      SystemPSX,
		Aliases: []string{"Playstation", "PS1"},
	},
	SystemPS2: {
		ID:      SystemPS2,
		Aliases: []string{"Playstation2"},
	},
	SystemPS3: {
		ID:      SystemPS3,
		Aliases: []string{"Playstation3"},
	},
	SystemPS4: {
		ID:      SystemPS4,
		Aliases: []string{"Playstation4"},
	},
	SystemPS5: {
		ID:      SystemPS5,
		Aliases: []string{"Playstation5"},
	},
	SystemPSP: {
		ID:      SystemPSP,
		Aliases: []string{"PlaystationPortable"},
	},
	SystemSega32X: {
		ID:      SystemSega32X,
		Aliases: []string{"S32X", "32X"},
	},
	SystemSeriesXS: {
		ID:      SystemSeriesXS,
		Aliases: []string{"SeriesX", "SeriesS"},
	},
	SystemSG1000: {
		ID: SystemSG1000,
	},
	SystemSuperGameboy: {
		ID:      SystemSuperGameboy,
		Aliases: []string{"SGB"},
	},
	SystemSuperVision: {
		ID: SystemSuperVision,
	},
	SystemSaturn: {
		ID: SystemSaturn,
	},
	SystemSNES: {
		ID:      SystemSNES,
		Aliases: []string{"SuperNintendo"},
	},
	SystemSNESMSU1: {
		ID:      SystemSNESMSU1,
		Aliases: []string{"MSU1", "MSU-1"},
	},
	SystemSNESMusic: {
		ID: SystemSNESMusic,
	},
	SystemSuperGrafx: {
		ID: SystemSuperGrafx,
	},
	SystemSwitch: {
		ID:      SystemSwitch,
		Aliases: []string{"NintendoSwitch"},
	},
	SystemTurboGrafx16: {
		ID:      SystemTurboGrafx16,
		Aliases: []string{"TGFX16", "PCEngine"},
	},
	SystemTurboGrafx16CD: {
		ID:      SystemTurboGrafx16CD,
		Aliases: []string{"TGFX16-CD", "PCEngineCD"},
	},
	SystemVC4000: {
		ID: SystemVC4000,
	},
	SystemVectrex: {
		ID: SystemVectrex,
	},
	SystemVirtualBoy: {
		ID: SystemVirtualBoy,
	},
	SystemVita: {
		ID:      SystemVita,
		Aliases: []string{"PSVita"},
	},
	SystemWii: {
		ID:      SystemWii,
		Aliases: []string{"NintendoWii"},
	},
	SystemWiiU: {
		ID:      SystemWiiU,
		Aliases: []string{"NintendoWiiU"},
	},
	SystemWonderSwan: {
		ID: SystemWonderSwan,
	},
	SystemWonderSwanColor: {
		ID: SystemWonderSwanColor,
	},
	SystemXbox: {
		ID: SystemXbox,
	},
	SystemXbox360: {
		ID: SystemXbox360,
	},
	SystemXboxOne: {
		ID: SystemXboxOne,
	},
	// Computers
	SystemAcornAtom: {
		ID: SystemAcornAtom,
	},
	SystemAcornElectron: {
		ID: SystemAcornElectron,
	},
	SystemAliceMC10: {
		ID: SystemAliceMC10,
	},
	SystemAmiga: {
		ID:      SystemAmiga,
		Aliases: []string{"Minimig"},
	},
	SystemAmiga500: {
		ID:      SystemAmiga500,
		Aliases: []string{"A500"},
	},
	SystemAmiga1200: {
		ID:      SystemAmiga1200,
		Aliases: []string{"A1200"},
	},
	SystemAmstrad: {
		ID: SystemAmstrad,
	},
	SystemAmstradPCW: {
		ID:      SystemAmstradPCW,
		Aliases: []string{"Amstrad-PCW"},
	},
	SystemDOS: {
		ID:      SystemDOS,
		Aliases: []string{"ao486", "MS-DOS"},
	},
	SystemApogee: {
		ID: SystemApogee,
	},
	SystemAppleI: {
		ID:      SystemAppleI,
		Aliases: []string{"Apple-I"},
	},
	SystemAppleII: {
		ID:      SystemAppleII,
		Aliases: []string{"Apple-II"},
	},
	SystemAquarius: {
		ID: SystemAquarius,
	},
	SystemAtari800: {
		ID: SystemAtari800,
	},
	SystemBBCMicro: {
		ID: SystemBBCMicro,
	},
	SystemBK0011M: {
		ID: SystemBK0011M,
	},
	SystemC16: {
		ID: SystemC16,
	},
	SystemC64: {
		ID: SystemC64,
	},
	SystemCasioPV2000: {
		ID:      SystemCasioPV2000,
		Aliases: []string{"Casio_PV-2000"},
	},
	SystemCoCo2: {
		ID: SystemCoCo2,
	},
	SystemEDSAC: {
		ID: SystemEDSAC,
	},
	SystemGalaksija: {
		ID: SystemGalaksija,
	},
	SystemInteract: {
		ID: SystemInteract,
	},
	SystemJupiter: {
		ID: SystemJupiter,
	},
	SystemLaser: {
		ID:      SystemLaser,
		Aliases: []string{"Laser310"},
	},
	SystemLynx48: {
		ID: SystemLynx48,
	},
	SystemMacPlus: {
		ID: SystemMacPlus,
	},
	SystemMacOS: {
		ID: SystemMacOS,
	},
	SystemMSX: {
		ID: SystemMSX,
	},
	SystemMultiComp: {
		ID: SystemMultiComp,
	},
	SystemOrao: {
		ID: SystemOrao,
	},
	SystemOric: {
		ID: SystemOric,
	},
	SystemPC: {
		ID: SystemPC,
	},
	SystemPCXT: {
		ID: SystemPCXT,
	},
	SystemPDP1: {
		ID: SystemPDP1,
	},
	SystemPET2001: {
		ID: SystemPET2001,
	},
	SystemPMD85: {
		ID: SystemPMD85,
	},
	SystemQL: {
		ID: SystemQL,
	},
	SystemRX78: {
		ID: SystemRX78,
	},
	SystemSAMCoupe: {
		ID: SystemSAMCoupe,
	},
	SystemScummVM: {
		ID: SystemScummVM,
	},
	SystemSordM5: {
		ID:      SystemSordM5,
		Aliases: []string{"Sord M5"},
	},
	SystemSpecialist: {
		ID:      SystemSpecialist,
		Aliases: []string{"SPMX"},
	},
	SystemSVI328: {
		ID: SystemSVI328,
	},
	SystemTatungEinstein: {
		ID: SystemTatungEinstein,
	},
	SystemTI994A: {
		ID:      SystemTI994A,
		Aliases: []string{"TI-99_4A"},
	},
	SystemTomyTutor: {
		ID: SystemTomyTutor,
	},
	SystemTRS80: {
		ID: SystemTRS80,
	},
	SystemTSConf: {
		ID: SystemTSConf,
	},
	SystemUK101: {
		ID: SystemUK101,
	},
	SystemVector06C: {
		ID:      SystemVector06C,
		Aliases: []string{"Vector06"},
	},
	SystemVIC20: {
		ID: SystemVIC20,
	},
	SystemWindows: {
		ID:      SystemWindows,
		Aliases: []string{"Win32", "Win16"},
	},
	SystemX68000: {
		ID: SystemX68000,
	},
	SystemZX81: {
		ID: SystemZX81,
	},
	SystemZXSpectrum: {
		ID:      SystemZXSpectrum,
		Aliases: []string{"Spectrum"},
	},
	SystemZXNext: {
		ID: SystemZXNext,
	},
	// Other
	SystemAndroid: {
		ID: SystemAndroid,
	},
	SystemArcade: {
		ID:      SystemArcade,
		Aliases: []string{"MAME"},
	},
	SystemAtomiswave: {
		ID: SystemAtomiswave,
	},
	SystemArduboy: {
		ID: SystemArduboy,
	},
	SystemChip8: {
		ID: SystemChip8,
	},
	SystemDAPHNE: {
		ID:      SystemDAPHNE,
		Aliases: []string{"LaserDisc"},
	},
	SystemGroovy: {
		ID: SystemGroovy,
	},
	SystemIOS: {
		ID: SystemIOS,
	},
	SystemModel3: {
		ID: SystemModel3,
	},
	SystemNAOMI: {
		ID: SystemNAOMI,
	},
	SystemNAOMI2: {
		ID: SystemNAOMI2,
	},
	SystemVideo: {
		ID: SystemVideo,
	},
}<|MERGE_RESOLUTION|>--- conflicted
+++ resolved
@@ -202,19 +202,6 @@
 
 // Other
 const (
-<<<<<<< HEAD
-	SystemAndroid = "Android"
-	SystemArcade  = "Arcade"
-	SystemArduboy = "Arduboy"
-	SystemChip8   = "Chip8"
-	SystemIOS     = "iOS"
-	SystemVideo   = "Video"
-	SystemAudio   = "Audio"
-	SystemMovie   = "Movie"
-	SystemTV      = "TV"
-	SystemMusic   = "Music"
-	SystemGroovy  = "Groovy"
-=======
 	SystemAndroid    = "Android"
 	SystemArcade     = "Arcade"
 	SystemAtomiswave = "Atomiswave"
@@ -226,8 +213,11 @@
 	SystemNAOMI      = "NAOMI"
 	SystemNAOMI2     = "NAOMI2"
 	SystemVideo      = "Video"
+  SystemAudio   = "Audio"
+	SystemMovie   = "Movie"
+	SystemTV      = "TV"
+	SystemMusic   = "Music"
 	SystemGroovy     = "Groovy"
->>>>>>> 290b0f35
 )
 
 var Systems = map[string]System{
