--- conflicted
+++ resolved
@@ -88,15 +88,12 @@
 			remainingStr := status.SessionRemaining.String()
 			resp.SessionRemaining = &remainingStr
 		}
-<<<<<<< HEAD
-=======
 	}
 
 	// nil = not calculated (limits disabled or clock unreliable)
 	if status.DailyUsageToday != nil {
 		usageStr := status.DailyUsageToday.String()
 		resp.DailyUsageToday = &usageStr
->>>>>>> 30cba0e6
 	}
 
 	// nil = not calculated (limits disabled or clock unreliable)
