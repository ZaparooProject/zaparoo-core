version: "3"

tasks:
  build-image:
    internal: true
    sources:
      - scripts/**/Dockerfile
    status:
      - docker image inspect {{.IMAGE_NAME}}
    cmds:
      - >-
        docker build
        {{if .DOCKER_PLATFORM}}--platform {{.DOCKER_PLATFORM}}{{end}}
        --build-arg UID=$UID --build-arg GID=$GID
        {{default "" .CACHE_ARGS}}
        -t {{.IMAGE_NAME}}
        {{.DOCKERFILE}}

  build-app:
    internal: true
    vars:
<<<<<<< HEAD
      BUILD_NAME: "{{.PLATFORM}}{{if .BUILD_ARCH}}_{{.BUILD_ARCH}}{{end}}"
      BUILD_DIR: "./_build/{{.BUILD_NAME}}"
    env:
      CGO_ENABLED: 1
      CGO_LDFLAGS: -lnfc -lusb
=======
      BUILD_DIR: "_build/{{.PLATFORM}}_{{.BUILD_ARCH}}"
      APP_BIN: '{{default "zaparoo" .APP_BIN}}'
>>>>>>> 940ce7ab
    cmds:
      - task: run
        vars:
          IMAGE_NAME: "{{.IMAGE_NAME}}"
          DOCKER_PLATFORM: "{{.DOCKER_PLATFORM}}"
          PLATFORM: "{{.PLATFORM}}"
          EXEC: '{{default "task build" .EXEC}}'
          EXTRA_DOCKER_ARGS: '{{default "" .EXTRA_DOCKER_ARGS}}'
          BUILD_ARCH: "{{.BUILD_ARCH}}"
          BUILD_OS: "{{.BUILD_OS}}"
          NO_LIBNFC: "{{.NO_LIBNFC}}"
          NO_STATIC: "{{.NO_STATIC}}"
          CC: "{{.CC}}"
          CXX: "{{.CXX}}"
          EXTRA_LDFLAGS: "{{.EXTRA_LDFLAGS}}"
          APP_BIN: "{{.APP_BIN}}"
      - >-
        go run scripts/tasks/utils/makezip.go
        {{.PLATFORM}} {{.BUILD_DIR}} {{.APP_BIN}}
        "zaparoo-{{.PLATFORM}}_{{.BUILD_ARCH}}.zip"

  run:
    internal: true
    vars:
      BUILDCACHE: '{{if eq OS "windows"}}{{.LOCALAPPDATA}}\\go-build{{else}}{{.HOME}}/.cache/go-build{{end}}'
      GOCACHE: '{{if eq OS "windows"}}{{.USERPROFILE}}\\go{{else}}{{.HOME}}/go{{end}}'
      IMG_BUILDCACHE: /home/build/.cache/go-build
      IMG_GOCACHE: /home/build/go
    cmds:
      - '{{if eq OS "windows"}}cmd /c if not exist "{{.BUILDCACHE}}" mkdir "{{.BUILDCACHE}}"{{else}}mkdir -p "{{.BUILDCACHE}}"{{end}}'
      - '{{if eq OS "windows"}}cmd /c if not exist "{{.GOCACHE}}" mkdir "{{.GOCACHE}}"{{else}}mkdir -p "{{.GOCACHE}}"{{end}}'
      - >-
        docker run --rm
        {{if .DOCKER_PLATFORM}}--platform {{.DOCKER_PLATFORM}}{{end}}
        -v "{{.BUILDCACHE}}:{{.IMG_BUILDCACHE}}"
        -v "{{.GOCACHE}}:{{.IMG_GOCACHE}}"
        -v "${PWD}:/build"
        -e PLATFORM={{.PLATFORM}}
        -e APP_BIN={{.APP_BIN}}
        {{if .BUILD_ARCH}}-e BUILD_ARCH={{.BUILD_ARCH}}{{end}}
        {{if .BUILD_OS}}-e BUILD_OS={{.BUILD_OS}}{{end}}
        {{if .NO_LIBNFC}}-e NO_LIBNFC={{.NO_LIBNFC}}{{end}}
        {{if .NO_STATIC}}-e NO_STATIC={{.NO_STATIC}}{{end}}
        {{if .CC}}-e CC="{{.CC}}"{{end}}
        {{if .CXX}}-e CXX="{{.CXX}}"{{end}}
        {{if .EXTRA_LDFLAGS}}-e EXTRA_LDFLAGS="{{.EXTRA_LDFLAGS}}"{{end}}
        {{.EXTRA_DOCKER_ARGS}}
        {{.IMAGE_NAME}} {{.EXEC}}<|MERGE_RESOLUTION|>--- conflicted
+++ resolved
@@ -19,16 +19,8 @@
   build-app:
     internal: true
     vars:
-<<<<<<< HEAD
-      BUILD_NAME: "{{.PLATFORM}}{{if .BUILD_ARCH}}_{{.BUILD_ARCH}}{{end}}"
-      BUILD_DIR: "./_build/{{.BUILD_NAME}}"
-    env:
-      CGO_ENABLED: 1
-      CGO_LDFLAGS: -lnfc -lusb
-=======
       BUILD_DIR: "_build/{{.PLATFORM}}_{{.BUILD_ARCH}}"
       APP_BIN: '{{default "zaparoo" .APP_BIN}}'
->>>>>>> 940ce7ab
     cmds:
       - task: run
         vars:
