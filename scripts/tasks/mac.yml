version: "3"

tasks:
<<<<<<< HEAD
  build-app:
    cmds:
      - rm -rf "./_build/mac_{{.BUILD_ARCH}}/Zaparoo Core.app"
      - cp -r "./cmd/mac/app/Zaparoo Core.app" "./_build/mac_{{.BUILD_ARCH}}/Zaparoo Core.app"
      - cp ./_build/mac_{{.BUILD_ARCH}}/zaparoo "./_build/mac_{{.BUILD_ARCH}}/Zaparoo Core.app/Contents/MacOS/Zaparoo Core"
=======
  setup:
    internal: true
    cmds:
      - task: :docker:build-image
        vars:
          IMAGE_NAME: zaparoo/cross-build
          DOCKERFILE: "./scripts/cross"
>>>>>>> 940ce7ab

  build-arm64:
    cmds:
      - task: setup
      - task: :docker:build-app
        vars:
          BUILD_OS: darwin
          BUILD_ARCH: arm64
          PLATFORM: mac
<<<<<<< HEAD
          APP_BIN: zaparoo
          CGO_ENABLED: 1
        env:
          CGO_LDFLAGS: ''
      - task: build-app
        vars:
          BUILD_ARCH: arm64
=======
          IMAGE_NAME: zaparoo/cross-build
          NO_LIBNFC: true
          NO_STATIC: true
          CC: >-
            zig cc -w --target=aarch64-macos
            -I/opt/macosx-sdk/usr/include
            -L/opt/macosx-sdk/usr/lib
            -F/opt/macosx-sdk/System/Library/Frameworks
          CXX: >-
            zig c++ -w --target=aarch64-macos
            -I/opt/macosx-sdk/usr/include
            -L/opt/macosx-sdk/usr/lib
            -F/opt/macosx-sdk/System/Library/Frameworks
>>>>>>> 940ce7ab

  build-amd64:
    cmds:
      - task: setup
      - task: :docker:build-app
        vars:
          BUILD_OS: darwin
          BUILD_ARCH: amd64
          PLATFORM: mac
<<<<<<< HEAD
          APP_BIN: zaparoo
          CGO_ENABLED: 1
        env:
          CGO_LDFLAGS: ''
      - task: build-app
        vars:
          BUILD_ARCH: amd64

  dev:
    cmds:
      - air --build.cmd "task mac:build-{{.CLI_ARGS}}" --build.bin "./_build/mac_{{.CLI_ARGS}}/zaparoo -app"
=======
          IMAGE_NAME: zaparoo/cross-build
          NO_LIBNFC: true
          NO_STATIC: true
          CC: >-
            zig cc -w --target=x86_64-macos
            -I/opt/macosx-sdk/usr/include
            -L/opt/macosx-sdk/usr/lib
            -F/opt/macosx-sdk/System/Library/Frameworks
          CXX: >-
            zig c++ -w --target=x86_64-macos
            -I/opt/macosx-sdk/usr/include
            -L/opt/macosx-sdk/usr/lib
            -F/opt/macosx-sdk/System/Library/Frameworks
>>>>>>> 940ce7ab
<|MERGE_RESOLUTION|>--- conflicted
+++ resolved
@@ -1,13 +1,12 @@
 version: "3"
 
 tasks:
-<<<<<<< HEAD
   build-app:
     cmds:
       - rm -rf "./_build/mac_{{.BUILD_ARCH}}/Zaparoo Core.app"
       - cp -r "./cmd/mac/app/Zaparoo Core.app" "./_build/mac_{{.BUILD_ARCH}}/Zaparoo Core.app"
       - cp ./_build/mac_{{.BUILD_ARCH}}/zaparoo "./_build/mac_{{.BUILD_ARCH}}/Zaparoo Core.app/Contents/MacOS/Zaparoo Core"
-=======
+
   setup:
     internal: true
     cmds:
@@ -15,7 +14,6 @@
         vars:
           IMAGE_NAME: zaparoo/cross-build
           DOCKERFILE: "./scripts/cross"
->>>>>>> 940ce7ab
 
   build-arm64:
     cmds:
@@ -25,15 +23,6 @@
           BUILD_OS: darwin
           BUILD_ARCH: arm64
           PLATFORM: mac
-<<<<<<< HEAD
-          APP_BIN: zaparoo
-          CGO_ENABLED: 1
-        env:
-          CGO_LDFLAGS: ''
-      - task: build-app
-        vars:
-          BUILD_ARCH: arm64
-=======
           IMAGE_NAME: zaparoo/cross-build
           NO_LIBNFC: true
           NO_STATIC: true
@@ -47,7 +36,6 @@
             -I/opt/macosx-sdk/usr/include
             -L/opt/macosx-sdk/usr/lib
             -F/opt/macosx-sdk/System/Library/Frameworks
->>>>>>> 940ce7ab
 
   build-amd64:
     cmds:
@@ -57,19 +45,6 @@
           BUILD_OS: darwin
           BUILD_ARCH: amd64
           PLATFORM: mac
-<<<<<<< HEAD
-          APP_BIN: zaparoo
-          CGO_ENABLED: 1
-        env:
-          CGO_LDFLAGS: ''
-      - task: build-app
-        vars:
-          BUILD_ARCH: amd64
-
-  dev:
-    cmds:
-      - air --build.cmd "task mac:build-{{.CLI_ARGS}}" --build.bin "./_build/mac_{{.CLI_ARGS}}/zaparoo -app"
-=======
           IMAGE_NAME: zaparoo/cross-build
           NO_LIBNFC: true
           NO_STATIC: true
@@ -83,4 +58,7 @@
             -I/opt/macosx-sdk/usr/include
             -L/opt/macosx-sdk/usr/lib
             -F/opt/macosx-sdk/System/Library/Frameworks
->>>>>>> 940ce7ab
+
+  dev:
+    cmds:
+      - air --build.cmd "task mac:build-{{.CLI_ARGS}}" --build.bin "./_build/mac_{{.CLI_ARGS}}/zaparoo -app"