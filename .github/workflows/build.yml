name: Build all releases
on:
  push:
    tags:
      - "v*"

permissions:
  contents: write

env:
  ZIGCC_VERSION: "1.0.1"

jobs:
  lint:
    runs-on: ubuntu-latest
    steps:
      - uses: actions/checkout@v4
      - name: Set up Go
        uses: actions/setup-go@v5
        with:
          go-version: "1.24.9"
      - name: Install dependencies
        run: |
          sudo apt-get update
          sudo apt-get install -y libnfc-dev libgtk-3-dev libx11-dev libpcsclite-dev libasound2-dev
      - name: Run golangci-lint
        uses: golangci/golangci-lint-action@v7
        with:
          version: latest
          args: --timeout=5m


  create-release:
    runs-on: ubuntu-latest
    needs: lint
    steps:
      - name: Create release
        env:
          GITHUB_TOKEN: ${{ secrets.GITHUB_TOKEN }}
          tag: ${{ github.ref_name }}
        run: |
          gh release create "$tag" \
              --repo="$GITHUB_REPOSITORY" \
              --title="${tag}" \
              --draft \
              --generate-notes

  build:
    runs-on: ubuntu-latest
    needs: [create-release]
    permissions:
      contents: write  # Needed for uploading release assets
      packages: read   # Needed for pulling Docker images from ghcr.io
      actions: read    # Needed for SignPath to read artifacts
    strategy:
      fail-fast: false
      matrix:
        platform:
          - windows
          - mac
          - batocera
          - linux
          - libreelec
        arch:
          - amd64
          - arm64
        include:
          - platform: steamos
            arch: amd64
          - platform: mister
            arch: arm
          - platform: mistex
            arch: arm64
          - platform: batocera
            arch: arm
          - platform: windows
            arch: 386
          - platform: libreelec
            arch: arm
    steps:
      - uses: actions/checkout@v4
      - id: zaparooapprel
        uses: pozetroninc/github-action-get-latest-release@v0.8.0
        with:
          repository: ZaparooProject/zaparoo-app
          token: ${{ secrets.GITHUB_TOKEN }}
      - name: Get latest Zaparoo App web build
        run: |
          APP_TAG="${{ steps.zaparooapprel.outputs.release }}"
          APP_VERSION="${APP_TAG#v}"
          APP_FILENAME="zaparoo_app-web-${APP_VERSION}.tar.gz"
          wget "https://github.com/ZaparooProject/zaparoo-app/releases/download/${APP_TAG}/${APP_FILENAME}" -O "pkg/assets/_app/${APP_FILENAME}"
          mkdir pkg/assets/_app/dist
          tar xf "pkg/assets/_app/${APP_FILENAME}" -C pkg/assets/_app/dist/
      - name: Write release version
        run: |
          VERSION="${GITHUB_REF_NAME#v}"
          echo "Version: $VERSION"
          echo "VERSION=$VERSION" >> "$GITHUB_ENV"
      - name: Cache Go packages and build output
        uses: actions/cache@v4
        env:
          cache-name: cache-go
        with:
          path: |
            ~/.cache/go-build
            ~/go
          key: ${{ runner.os }}-build-${{ env.cache-name }}-${{hashFiles('go.sum')}}
          restore-keys: |
            ${{ runner.os }}-build-${{ env.cache-name }}-
            ${{ runner.os }}-build-
            ${{ runner.os }}-
      - name: Install Task
        uses: arduino/setup-task@v2
        with:
          version: 3.x
          repo-token: ${{ secrets.GITHUB_TOKEN }}
      - name: Set up Docker CLI
        uses: docker/setup-buildx-action@v3
        with:
          use: true
          install: true
      - name: Log in to GitHub Container Registry
        uses: docker/login-action@v3
        with:
          registry: ghcr.io
          username: ${{ github.actor }}
          password: ${{ secrets.GITHUB_TOKEN }}
      - name: Set lowercase repository owner
        run: |
          echo "OWNER_LC=${OWNER,,}" >> "$GITHUB_ENV"
        env:
          OWNER: ${{ github.repository_owner }}
      - name: Pull zigcc image
        run: |
          docker pull ghcr.io/${{ env.OWNER_LC }}/zigcc:${{ env.ZIGCC_VERSION }}
          docker tag ghcr.io/${{ env.OWNER_LC }}/zigcc:${{ env.ZIGCC_VERSION }} zaparoo/zigcc
      - name: Build
        env:
          GOFLAGS: "-buildvcs=false"
        run: APP_VERSION=${VERSION} task ${{matrix.platform}}:build-${{matrix.arch}}
      - name: Upload unsigned ZIP artifact
        if: matrix.platform == 'windows'
        id: upload-unsigned-zip
        uses: actions/upload-artifact@v4
        with:
          name: unsigned-zip-${{matrix.arch}}
          path: _build/${{matrix.platform}}_${{matrix.arch}}/zaparoo-${{matrix.platform}}_${{matrix.arch}}-${{env.VERSION}}.zip
          retention-days: 1
      - name: Copy installer to consistent name for signing
        if: matrix.platform == 'windows'
        run: |
          cp "_build/windows_${{matrix.arch}}/Output/zaparoo-${{matrix.arch}}-${VERSION}-setup.exe" \
             "_build/windows_${{matrix.arch}}/Output/zaparoo-setup.exe"
      - name: Upload unsigned installer artifact
        if: matrix.platform == 'windows'
        id: upload-unsigned-installer
        uses: actions/upload-artifact@v4
        with:
          name: unsigned-installer-${{matrix.arch}}
          path: _build/windows_${{matrix.arch}}/Output/zaparoo-setup.exe
          retention-days: 1
      - name: Sign ZIP file
        if: matrix.platform == 'windows'
        uses: signpath/github-action-submit-signing-request@v2
        with:
          api-token: '${{ secrets.SIGNPATH_API_TOKEN }}'
          organization-id: '${{ secrets.SIGNPATH_ORGANIZATION_ID }}'
          project-slug: '${{ secrets.SIGNPATH_PROJECT_SLUG }}'
          signing-policy-slug: 'release-signing'
          artifact-configuration-slug: 'windows-zip'
          github-artifact-id: '${{ steps.upload-unsigned-zip.outputs.artifact-id }}'
          wait-for-completion: true
          output-artifact-directory: '_build/signed/zip_${{matrix.arch}}'
      - name: Sign installer EXE
        if: matrix.platform == 'windows'
        uses: signpath/github-action-submit-signing-request@v2
        with:
          api-token: '${{ secrets.SIGNPATH_API_TOKEN }}'
          organization-id: '${{ secrets.SIGNPATH_ORGANIZATION_ID }}'
          project-slug: '${{ secrets.SIGNPATH_PROJECT_SLUG }}'
          signing-policy-slug: 'release-signing'
          artifact-configuration-slug: 'windows-installer'
          github-artifact-id: '${{ steps.upload-unsigned-installer.outputs.artifact-id }}'
          wait-for-completion: true
          output-artifact-directory: '_build/signed/installer_${{matrix.arch}}'
      - name: Rename signed installer back to versioned name
        if: matrix.platform == 'windows'
        run: |
          mv "_build/signed/installer_${{matrix.arch}}/zaparoo-setup.exe" \
             "_build/signed/installer_${{matrix.arch}}/zaparoo-${{matrix.arch}}-${VERSION}-setup.exe"
      - name: Add signed ZIP to release
        env:
          GITHUB_TOKEN: ${{ secrets.GITHUB_TOKEN }}
          tag: ${{ github.ref_name }}
        if: matrix.platform == 'windows'
        run: |
          gh release upload "$tag" "_build/signed/zip_${{matrix.arch}}/zaparoo-${{matrix.platform}}_${{matrix.arch}}-${VERSION}.zip"
      - name: Add signed Windows installer to release
        env:
          GITHUB_TOKEN: ${{ secrets.GITHUB_TOKEN }}
          tag: ${{ github.ref_name }}
        if: matrix.platform == 'windows'
        run: |
          gh release upload "$tag" "_build/signed/installer_${{matrix.arch}}/zaparoo-${{matrix.arch}}-${VERSION}-setup.exe"
      - name: Add release (non-Windows)
        env:
          GITHUB_TOKEN: ${{ secrets.GITHUB_TOKEN }}
          tag: ${{ github.ref_name }}
        if: matrix.platform != 'windows'
        run: |
          gh release upload "$tag" "_build/${{matrix.platform}}_${{matrix.arch}}/zaparoo-${{matrix.platform}}_${{matrix.arch}}-${VERSION}.zip"
      - name: Add Batocera package
        env:
          GITHUB_TOKEN: ${{ secrets.GITHUB_TOKEN }}
          tag: ${{ github.ref_name }}
        if: matrix.platform == 'batocera'
        run: |
          # Map build arch to package arch
          case "${{matrix.arch}}" in
            amd64) PKG_ARCH="x86_64" ;;
            arm64) PKG_ARCH="aarch64" ;;
            arm) PKG_ARCH="armv7l" ;;
          esac
          mkdir -p _build/packages/batocera
<<<<<<< HEAD
          BUILD_ARCH=${{matrix.arch}} PKG_ARCH=${PKG_ARCH} VERSION=${VERSION} task batocera:package-arch
          gh release upload "$tag" _build/packages/batocera/zaparoo-core-${VERSION}-1-${PKG_ARCH}.pkg.tar.zst
=======
          BUILD_ARCH="${{matrix.arch}}" PKG_ARCH="${PKG_ARCH}" VERSION="${VERSION}" task batocera:package-arch
          gh release upload "$tag" "_build/packages/batocera/zaparoo-batocera-${VERSION}-${PKG_ARCH}.pkg.tar.zst"
>>>>>>> 2e1f35fe
      - name: Upload Batocera binary as artifact
        if: matrix.platform == 'batocera'
        uses: actions/upload-artifact@v4
        with:
          name: batocera-binary-${{matrix.arch}}
          path: _build/batocera_${{matrix.arch}}/zaparoo
          retention-days: 1

  build-batocera-any:
    runs-on: ubuntu-latest
    name: Build universal Batocera package (any arch)
    needs: build
    permissions:
      contents: write
    steps:
      - uses: actions/checkout@v4
      - name: Write release version
        run: |
          VERSION="${GITHUB_REF_NAME#v}"
          echo "Version: $VERSION"
          echo "VERSION=$VERSION" >> "$GITHUB_ENV"
      - name: Install dependencies
        run: |
          sudo apt-get update
          sudo apt-get install -y zstd
      - name: Install Task
        uses: arduino/setup-task@v2
        with:
          version: 3.x
          repo-token: ${{ secrets.GITHUB_TOKEN }}
      - name: Download Batocera amd64 binary
        uses: actions/download-artifact@v4
        with:
          name: batocera-binary-amd64
          path: _build/batocera_amd64/
      - name: Download Batocera arm64 binary
        uses: actions/download-artifact@v4
        with:
          name: batocera-binary-arm64
          path: _build/batocera_arm64/
      - name: Download Batocera arm binary
        uses: actions/download-artifact@v4
        with:
          name: batocera-binary-arm
          path: _build/batocera_arm/
      - name: Build universal Batocera package
        run: APP_VERSION=${VERSION} task batocera:package-any
      - name: Upload Batocera any-arch package to release
        env:
          GITHUB_TOKEN: ${{ secrets.GITHUB_TOKEN }}
          tag: ${{ github.ref_name }}
        run: |
<<<<<<< HEAD
          gh release upload "$tag" _build/packages/batocera/zaparoo-core-${VERSION}-1-any.pkg.tar.zst
=======
          gh release upload "$tag" "_build/packages/batocera/zaparoo-batocera-${VERSION}-any.pkg.tar.zst"
>>>>>>> 2e1f35fe

#  build_mac_app:
#    runs-on: macos-12
#    name: Package and release Mac app
#    needs:
#      - build
#    steps:
#      - uses: actions/checkout@master
#      - name: Download core arm64
#        uses: actions/download-artifact@v3
#        with:
#          name: core-arm64
#          path: FranzCocoa/resources/
#      - name: Download core x86_64
#        uses: actions/download-artifact@v3
#        with:
#          name: core-x86_64
#          path: FranzCocoa/resources/
#      - name: Install Certificates
#        run: |
#          # https://docs.github.com/en/actions/deployment/deploying-xcode-applications/installing-an-apple-certificate-on-macos-runners-for-xcode-development
#          MAC_DEV_CER_PATH=$RUNNER_TEMP/madev.p12
#          DEVELOPER_ID_CER_PATH=$RUNNER_TEMP/devid.p12
#          KEYCHAIN_PATH=$RUNNER_TEMP/app-signing.keychain-db
#          echo -n "$MAC_DEV_CER" | base64 --decode -o $MAC_DEV_CER_PATH
#          echo -n "$DEVELOPER_ID_CER" | base64 --decode -o $DEVELOPER_ID_CER_PATH
#          security create-keychain -p "$KEYCHAIN_PASSWORD" $KEYCHAIN_PATH
#          security set-keychain-settings -lut 21600 $KEYCHAIN_PATH
#          security unlock-keychain -p "$KEYCHAIN_PASSWORD" $KEYCHAIN_PATH
#          security import $MAC_DEV_CER_PATH -P "$MAC_DEV_CER_PASSWORD" -A -t cert -f pkcs12 -k $KEYCHAIN_PATH
#          security import $DEVELOPER_ID_CER_PATH -P "$DEVELOPER_ID_CER_PASSWORD" -A -t cert -f pkcs12 -k $KEYCHAIN_PATH
#          security list-keychain -d user -s $KEYCHAIN_PATH
#        env:
#          DEVELOPER_ID_CER: ${{ secrets.DEVELOPER_ID_CER }}
#          DEVELOPER_ID_CER_PASSWORD: ${{ secrets.DEVELOPER_ID_CER_PASSWORD }}
#          MAC_DEV_CER: ${{ secrets.MAC_DEV_CER }}
#          MAC_DEV_CER_PASSWORD: ${{ secrets.MAC_DEV_CER_PASSWORD }}
#          KEYCHAIN_PASSWORD: ${{ secrets.KEYCHAIN_PASSWORD }}
#      - name: Build Franz.app
#        run: |
#          mkdir -p dist
#          npx create-dmg dist/Franz.app dist/
#          mv dist/Franz*.dmg dist/Franz.dmg
#      - name: Notarize Franz.dmg
#        run: |
#          xcrun notarytool submit \
#            --team-id 'H3YE679B58' \
#            --apple-id 'bogdan@defn.io' \
#            --password "$NOTARY_PASSWORD" \
#            --wait \
#            dist/Franz.dmg
#          xcrun stapler staple dist/Franz.dmg
#        env:
#          NOTARY_PASSWORD: ${{ secrets.NOTARY_PASSWORD }}
#      - name: Upload Franz.dmg
#        uses: actions/upload-artifact@v3
#        with:
#          name: Franz.dmg
#          path: dist/Franz.dmg<|MERGE_RESOLUTION|>--- conflicted
+++ resolved
@@ -223,13 +223,8 @@
             arm) PKG_ARCH="armv7l" ;;
           esac
           mkdir -p _build/packages/batocera
-<<<<<<< HEAD
           BUILD_ARCH=${{matrix.arch}} PKG_ARCH=${PKG_ARCH} VERSION=${VERSION} task batocera:package-arch
-          gh release upload "$tag" _build/packages/batocera/zaparoo-core-${VERSION}-1-${PKG_ARCH}.pkg.tar.zst
-=======
-          BUILD_ARCH="${{matrix.arch}}" PKG_ARCH="${PKG_ARCH}" VERSION="${VERSION}" task batocera:package-arch
-          gh release upload "$tag" "_build/packages/batocera/zaparoo-batocera-${VERSION}-${PKG_ARCH}.pkg.tar.zst"
->>>>>>> 2e1f35fe
+          gh release upload "$tag" "_build/packages/batocera/zaparoo-core-${VERSION}-1-${PKG_ARCH}.pkg.tar.zst"
       - name: Upload Batocera binary as artifact
         if: matrix.platform == 'batocera'
         uses: actions/upload-artifact@v4
@@ -282,11 +277,7 @@
           GITHUB_TOKEN: ${{ secrets.GITHUB_TOKEN }}
           tag: ${{ github.ref_name }}
         run: |
-<<<<<<< HEAD
-          gh release upload "$tag" _build/packages/batocera/zaparoo-core-${VERSION}-1-any.pkg.tar.zst
-=======
-          gh release upload "$tag" "_build/packages/batocera/zaparoo-batocera-${VERSION}-any.pkg.tar.zst"
->>>>>>> 2e1f35fe
+          gh release upload "$tag" "_build/packages/batocera/zaparoo-core-${VERSION}-1-any.pkg.tar.zst"
 
 #  build_mac_app:
 #    runs-on: macos-12
