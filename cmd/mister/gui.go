/*
Zaparoo Core
Copyright (C) 2023, 2024 Callan Barrett

This file is part of Zaparoo Core.

Zaparoo Core is free software: you can redistribute it and/or modify
it under the terms of the GNU General Public License as published by
the Free Software Foundation, either version 3 of the License, or
(at your option) any later version.

Zaparoo Core is distributed in the hope that it will be useful,
but WITHOUT ANY WARRANTY; without even the implied warranty of
MERCHANTABILITY or FITNESS FOR A PARTICULAR PURPOSE.  See the
GNU General Public License for more details.

You should have received a copy of the GNU General Public License
along with Zaparoo Core.  If not, see <http://www.gnu.org/licenses/>.
*/

package main

import (
	"fmt"
	"os"
	"os/exec"
	"path"
	"strings"

	"github.com/ZaparooProject/zaparoo-core/pkg/config"
	"github.com/ZaparooProject/zaparoo-core/pkg/platforms"
	"github.com/ZaparooProject/zaparoo-core/pkg/platforms/mister"
	"github.com/ZaparooProject/zaparoo-core/pkg/utils"
	"github.com/gdamore/tcell/v2"
	"github.com/rivo/tview"
	"github.com/rs/zerolog/log"
	mrextMister "github.com/wizzomafizzo/mrext/pkg/mister"
)

func BuildAppAndRetry(
	builder func(pl platforms.Platform, service *utils.Service) *tview.Application,
	pl platforms.Platform,
	service *utils.Service,
) {
	appTty := builder(pl, service)

	if err := appTty.Run(); err != nil {
		appTty = nil
		appTty2 := builder(pl, service)
		tty, err := tcell.NewDevTtyFromDev("/dev/tty2")
		if err == nil {
			screen, err := tcell.NewTerminfoScreenFromTty(tty)
			if err == nil {
				appTty2.SetScreen(screen)
			} else {
				panic(err)
			}
		} else {
			panic(err)
		}
		if err := appTty2.Run(); err != nil {
			panic(err)
		}
	}
}

func buildTheInstallRequestApp(pl platforms.Platform, service *utils.Service) *tview.Application {
	var startup mrextMister.Startup
	app := tview.NewApplication()
	// create the main modal
	modal := tview.NewModal()
	modal.SetTitle("Install service").
		SetBorder(true).
		SetTitleAlign(tview.AlignCenter)
	modal.SetText("Add Zaparoo service to MiSTer startup?\nThis won't impact MiSTer's performance.").
		AddButtons([]string{"Yes", "No"}).
		SetDoneFunc(func(buttonIndex int, buttonLabel string) {
			if buttonLabel == "Yes" {
				err := startup.AddService("mrext/" + config.AppName)
				if err != nil {
					fmt.Fprintf(os.Stderr, "Error adding to startup: %v\n", err)
					os.Exit(1)
				}

				err = startup.Save()
				if err != nil {
					fmt.Fprintf(os.Stderr, "Error saving startup: %v\n", err)
					os.Exit(1)
				}
				app.Stop()
			} else if buttonLabel == "No" {
				app.Stop()
			}
		})
	return app.SetRoot(modal, true).EnableMouse(true)
}

func tryAddStartup(pl platforms.Platform, service *utils.Service) {
	var startup mrextMister.Startup

	err := startup.Load()
	if err != nil {
		log.Error().Msgf("failed to load startup file: %s", err)
	}
<<<<<<< HEAD
=======

	changed := false

>>>>>>> 92347538
	// migration from tapto name
	if startup.Exists("mrext/tapto") {
		err = startup.Remove("mrext/tapto")
		if err != nil {
			panic(err)
		}
<<<<<<< HEAD

		err = startup.Save()
		if err != nil {
			panic(err)
		}
	}

	if !startup.Exists("mrext/" + config.AppName) {
		BuildAppAndRetry(buildTheInstallRequestApp, pl, service)
=======
		changed = true
	}

	if !startup.Exists("mrext/" + config.AppName) {
		win, err := curses.NewWindow(stdscr, 6, 43, "", -1)
		if err != nil {
			return err
		}
		defer func(win *goncurses.Window) {
			err := win.Delete()
			if err != nil {
				log.Error().Msgf("failed to delete window: %s", err)
			}
		}(win)

		var ch goncurses.Key
		selected := 0

		for {
			win.MovePrint(1, 3, "Add Zaparoo service to MiSTer startup?")
			win.MovePrint(2, 2, "This won't impact MiSTer's performance.")
			curses.DrawActionButtons(win, []string{"Yes", "No"}, selected, 10)

			win.NoutRefresh()
			err := goncurses.Update()
			if err != nil {
				return err
			}

			ch = win.GetChar()

			if ch == goncurses.KEY_LEFT {
				if selected == 0 {
					selected = 1
				} else {
					selected = 0
				}
			} else if ch == goncurses.KEY_RIGHT {
				if selected == 0 {
					selected = 1
				} else {
					selected = 0
				}
			} else if ch == goncurses.KEY_ENTER || ch == 10 || ch == 13 {
				break
			} else if ch == goncurses.KEY_ESC {
				selected = 1
				break
			}
		}

		if selected == 0 {
			err = startup.AddService("mrext/" + config.AppName)
			if err != nil {
				return err
			}
			changed = true
		}

		if changed && len(startup.Entries) > 0 {
			err = startup.Save()
			if err != nil {
				return err
			}
		}
>>>>>>> 92347538
	}
}

func copyLogToSd(pl platforms.Platform) string {
	logPath := path.Join(pl.LogDir(), config.LogFile)
	newPath := path.Join(mister.DataDir, config.LogFile)
	err := utils.CopyFile(logPath, newPath)
	outcome := ""
	if err != nil {
		outcome = "Unable to copy log file to SD card."
		log.Error().Err(err).Msgf("error copying log file")
	} else {
		outcome = "Copied " + config.LogFile + " to SD card."
	}
	return outcome
}

func uploadLog(pl platforms.Platform, pages *tview.Pages, app *tview.Application) string {

	logPath := path.Join(pl.LogDir(), config.LogFile)
	modal := genericModal("Uploading log file...", "Log upload", func(buttonIndex int, buttonLabel string) {}, false)
	pages.RemovePage("export")
	// fixme: this is not updating, too busy
	pages.AddPage("temp_upload", modal, true, true)
	app.ForceDraw()
	uploadCmd := "cat '" + logPath + "' | nc termbin.com 9999"
	out, err := exec.Command("bash", "-c", uploadCmd).Output()
	pages.RemovePage("temp_upload")
	if err != nil {
		log.Error().Err(err).Msgf("error uploading log file to termbin")
		return "Unable to upload log file."
	} else {
		return "Log file URL:\n" + strings.TrimSpace(string(out))
	}
}

func modalBuilder(content tview.Primitive, width int, height int) tview.Primitive {

	itemHeight := tview.NewFlex().
		SetDirection(tview.FlexRow).
		AddItem(nil, 0, 1, false).
		AddItem(content, height, 1, true).
		AddItem(nil, 0, 1, false)

	return tview.NewFlex().
		AddItem(nil, 0, 1, false).
		AddItem(itemHeight, width, 1, true).
		AddItem(nil, 0, 1, false)
}

func genericModal(message string, title string, action func(buttonIndex int, buttonLabel string), withButton bool) *tview.Modal {
	modal := tview.NewModal()
	modal.SetTitle(title).
		SetBorder(true).
		SetTitleAlign(tview.AlignCenter)
	modal.SetText(message)
	if withButton {
		modal.AddButtons([]string{"OK"}).
			SetDoneFunc(action)
	}

	return modal
}

func buildTheUi(pl platforms.Platform, service *utils.Service) *tview.Application {
	app := tview.NewApplication()
	modal := tview.NewModal()
	logExport := tview.NewList()

	var statusText string
	running := service.Running()
	if running {
		statusText = "RUNNING"
	} else {
		statusText = "NOT RUNNING"
	}

	ip, err := utils.GetLocalIp()
	var ipDisplay string
	if err != nil {
		ipDisplay = "Unknown"
	} else {
		ipDisplay = ip.String()
	}

	// ugly text for the modal content. sorry.
	text := ""
	text = text + "  Visit zaparoo.org for guides and help!  \n"
	text = text + "──────────────────────────────────────────\n"
	text = text + "  Service:        " + statusText + "\n"
	text = text + "  Device address: " + ipDisplay + "\n"
	text = text + "──────────────────────────────────────────\n"

	pages := tview.NewPages().
		AddPage("main", modal, true, true)

	// create the small log export modal
	logExport.
		AddItem("Upload to termbin.com", "", 'a', func() {
			pages.RemovePage("export")
			outcome := uploadLog(pl, pages, app)
			modal := genericModal(outcome, "Log upload", func(buttonIndex int, buttonLabel string) {
				pages.RemovePage("upload")
			}, true)
			pages.AddPage("upload", modal, true, true)
		}).
		AddItem("Copy to SD card", "", 'b', func() {
			pages.RemovePage("export")
			outcome := copyLogToSd(pl)
			modal := genericModal(outcome, "Log copy", func(buttonIndex int, buttonLabel string) {
				pages.RemovePage("copy")
			}, true)
			pages.AddPage("copy", modal, true, true)
		}).
		AddItem("Cancel", "", 'q', func() {
			pages.RemovePage("export")
		}).
		ShowSecondaryText(false)
		// Coloring will require some effort
		// SetBackgroundColor(modal.GetBackgroundColor())
	logExport.
		SetBorder(true).
		SetBorderPadding(1, 1, 1, 1).
		SetTitle("Log export")

	// create the main modal
	modal.SetTitle("Zaparoo Core v" + config.AppVersion + " (" + pl.Id() + ")").
		SetBorder(true).
		SetTitleAlign(tview.AlignCenter)
	modal.SetText(text).
		AddButtons([]string{"Export log", "Exit"}).
		SetDoneFunc(func(buttonIndex int, buttonLabel string) {
			if buttonLabel == "Exit" {
				app.Stop()
			}
			if buttonLabel == "Export log" {
				widget := modalBuilder(logExport, 42, 8)
				pages.AddPage("export", widget, true, true)
			}
		})

	return app.SetRoot(pages, true).EnableMouse(true)
}

func displayServiceInfo(pl platforms.Platform, cfg *config.Instance, service *utils.Service) {
	// Asturur > Wizzo
	BuildAppAndRetry(buildTheUi, pl, service)
}<|MERGE_RESOLUTION|>--- conflicted
+++ resolved
@@ -81,11 +81,12 @@
 					fmt.Fprintf(os.Stderr, "Error adding to startup: %v\n", err)
 					os.Exit(1)
 				}
-
-				err = startup.Save()
-				if err != nil {
-					fmt.Fprintf(os.Stderr, "Error saving startup: %v\n", err)
-					os.Exit(1)
+				if len(startup.Entries) > 0 {
+					err = startup.Save()
+					if err != nil {
+						fmt.Fprintf(os.Stderr, "Error saving startup: %v\n", err)
+						os.Exit(1)
+					}
 				}
 				app.Stop()
 			} else if buttonLabel == "No" {
@@ -102,95 +103,19 @@
 	if err != nil {
 		log.Error().Msgf("failed to load startup file: %s", err)
 	}
-<<<<<<< HEAD
-=======
 
 	changed := false
 
->>>>>>> 92347538
 	// migration from tapto name
 	if startup.Exists("mrext/tapto") {
 		err = startup.Remove("mrext/tapto")
 		if err != nil {
 			panic(err)
 		}
-<<<<<<< HEAD
-
-		err = startup.Save()
-		if err != nil {
-			panic(err)
-		}
-	}
-
+		changed = true
+	}
 	if !startup.Exists("mrext/" + config.AppName) {
 		BuildAppAndRetry(buildTheInstallRequestApp, pl, service)
-=======
-		changed = true
-	}
-
-	if !startup.Exists("mrext/" + config.AppName) {
-		win, err := curses.NewWindow(stdscr, 6, 43, "", -1)
-		if err != nil {
-			return err
-		}
-		defer func(win *goncurses.Window) {
-			err := win.Delete()
-			if err != nil {
-				log.Error().Msgf("failed to delete window: %s", err)
-			}
-		}(win)
-
-		var ch goncurses.Key
-		selected := 0
-
-		for {
-			win.MovePrint(1, 3, "Add Zaparoo service to MiSTer startup?")
-			win.MovePrint(2, 2, "This won't impact MiSTer's performance.")
-			curses.DrawActionButtons(win, []string{"Yes", "No"}, selected, 10)
-
-			win.NoutRefresh()
-			err := goncurses.Update()
-			if err != nil {
-				return err
-			}
-
-			ch = win.GetChar()
-
-			if ch == goncurses.KEY_LEFT {
-				if selected == 0 {
-					selected = 1
-				} else {
-					selected = 0
-				}
-			} else if ch == goncurses.KEY_RIGHT {
-				if selected == 0 {
-					selected = 1
-				} else {
-					selected = 0
-				}
-			} else if ch == goncurses.KEY_ENTER || ch == 10 || ch == 13 {
-				break
-			} else if ch == goncurses.KEY_ESC {
-				selected = 1
-				break
-			}
-		}
-
-		if selected == 0 {
-			err = startup.AddService("mrext/" + config.AppName)
-			if err != nil {
-				return err
-			}
-			changed = true
-		}
-
-		if changed && len(startup.Entries) > 0 {
-			err = startup.Save()
-			if err != nil {
-				return err
-			}
-		}
->>>>>>> 92347538
 	}
 }
 
