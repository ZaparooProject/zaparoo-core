--- conflicted
+++ resolved
@@ -45,13 +45,9 @@
 	github.com/pmezard/go-difflib v1.0.0 // indirect
 	github.com/remyoudompheng/bigfft v0.0.0-20230129092748-24d4a6f8daec // indirect
 	github.com/rivo/uniseg v0.4.7 // indirect
-<<<<<<< HEAD
 	golang.org/x/exp/shiny v0.0.0-20250408133849-7e4ce0ab07d0 // indirect
 	golang.org/x/image v0.20.0 // indirect
 	golang.org/x/mobile v0.0.0-20231127183840-76ac6878050a // indirect
-=======
-	golang.org/x/sync v0.13.0 // indirect
->>>>>>> 962556af
 	golang.org/x/term v0.30.0 // indirect
 	gopkg.in/yaml.v3 v3.0.1 // indirect
 	modernc.org/libc v1.62.1 // indirect
@@ -81,13 +77,8 @@
 	github.com/stretchr/testify v1.9.0
 	github.com/wizzomafizzo/mrext v0.1.3
 	go.bug.st/serial v1.6.2
-<<<<<<< HEAD
-	go.etcd.io/bbolt v1.3.9
 	golang.design/x/clipboard v0.7.0
 	golang.org/x/sync v0.12.0
-	golang.org/x/text v0.23.0
-=======
 	golang.org/x/text v0.24.0
 	modernc.org/sqlite v1.37.0
->>>>>>> 962556af
 )