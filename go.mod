--- conflicted
+++ resolved
@@ -15,27 +15,16 @@
 	github.com/libp2p/zeroconf/v2 v2.2.0 // indirect
 	github.com/miekg/dns v1.1.55 // indirect
 	github.com/txn2/txeh v1.4.0 // indirect
-<<<<<<< HEAD
 	golang.org/x/mod v0.24.0 // indirect
-	golang.org/x/net v0.37.0 // indirect
+	golang.org/x/net v0.38.0 // indirect
 	golang.org/x/sys v0.31.0 // indirect
 	golang.org/x/tools v0.31.0 // indirect
-=======
-	golang.org/x/mod v0.23.0 // indirect
-	golang.org/x/net v0.38.0 // indirect
-	golang.org/x/sys v0.31.0 // indirect
-	golang.org/x/tools v0.30.0 // indirect
->>>>>>> 563d358c
 	gopkg.in/natefinch/lumberjack.v2 v2.0.0
 )
 
 require (
 	github.com/creack/goselect v0.1.2 // indirect
-<<<<<<< HEAD
-	github.com/dustin/go-humanize v1.0.1 // indirect
-=======
 	github.com/davecgh/go-spew v1.1.1 // indirect
->>>>>>> 563d358c
 	github.com/gdamore/encoding v1.0.1 // indirect
 	github.com/getlantern/context v0.0.0-20190109183933-c447772a6520 // indirect
 	github.com/getlantern/errors v0.0.0-20190325191628-abdb3e3e36f7 // indirect
@@ -50,19 +39,14 @@
 	github.com/mattn/go-runewidth v0.0.16 // indirect
 	github.com/ncruces/go-strftime v0.1.9 // indirect
 	github.com/oxtoacart/bpool v0.0.0-20190530202638-03653db5a59c // indirect
-<<<<<<< HEAD
+	github.com/pmezard/go-difflib v1.0.0 // indirect
 	github.com/remyoudompheng/bigfft v0.0.0-20230129092748-24d4a6f8daec // indirect
 	github.com/rivo/uniseg v0.4.7 // indirect
 	golang.org/x/term v0.30.0 // indirect
+	gopkg.in/yaml.v3 v3.0.1 // indirect
 	modernc.org/libc v1.62.1 // indirect
 	modernc.org/mathutil v1.7.1 // indirect
 	modernc.org/memory v1.9.1 // indirect
-=======
-	github.com/pmezard/go-difflib v1.0.0 // indirect
-	github.com/rivo/uniseg v0.4.7 // indirect
-	golang.org/x/term v0.30.0 // indirect
-	gopkg.in/yaml.v3 v3.0.1 // indirect
->>>>>>> 563d358c
 )
 
 require (
@@ -87,12 +71,7 @@
 	github.com/wizzomafizzo/mrext v0.1.3
 	go.bug.st/serial v1.6.2
 	go.etcd.io/bbolt v1.3.9
-<<<<<<< HEAD
 	golang.org/x/sync v0.13.0
 	golang.org/x/text v0.24.0
 	modernc.org/sqlite v1.37.0
-=======
-	golang.org/x/sync v0.12.0
-	golang.org/x/text v0.23.0
->>>>>>> 563d358c
 )